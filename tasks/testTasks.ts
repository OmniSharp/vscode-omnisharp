/*---------------------------------------------------------------------------------------------
 *  Copyright (c) Microsoft Corporation. All rights reserved.
 *  Licensed under the MIT License. See License.txt in the project root for license information.
 *--------------------------------------------------------------------------------------------*/

import * as gulp from 'gulp';
import * as path from 'path';
import { codeExtensionPath, featureTestRunnerPath, integrationTestRunnerPath, mochaPath, rootPath, testAssetsRootPath, testRootPath } from './projectPaths';
import spawnNode from './spawnNode';

gulp.task("test:feature", async () => {
    let env = {
        OSVC_SUITE: "featureTests",
<<<<<<< HEAD
        CODE_TESTS_PATH: path.join(testRootPath, "featureTests"),
        CODE_DISABLE_EXTENSIONS: "true",
    };
    return spawnNode([vscodeTestHostPath, "--verbose"], {
        env
    });
=======
        CODE_EXTENSIONS_PATH: codeExtensionPath,
        CODE_TESTS_PATH: path.join(testRootPath, "featureTests"),
        CODE_WORKSPACE_ROOT: rootPath,
    };

    const result = await spawnNode([featureTestRunnerPath], { env });

    if (result.code === null || result.code > 0) {
        // Ensure that gulp fails when tests fail
        throw new Error(`Exit code: ${result.code}  Signal: ${result.signal}`);
    }

    return result;
>>>>>>> b87cb285
});

gulp.task("test:unit", async () => {
    const result = await spawnNode([
        mochaPath,
        '--ui',
        'tdd',
        '-c',
        'test/unitTests/**/*.test.ts'
    ]);

    if (result.code === null || result.code > 0) {
        // Ensure that gulp fails when tests fail
        throw new Error(`Exit code: ${result.code}  Signal: ${result.signal}`);
    }

    return result;
});

const projectNames = [
    "singleCsproj",
    "slnWithCsproj",
    "BasicRazorApp2_1"
];

<<<<<<< HEAD
for (const projectName of projectNames) {
    gulp.task(`test:integration:${projectName}:stdio`, async () => runIntegrationTest(projectName, 'stdio'));
    gulp.task(`test:integration:${projectName}:lsp`, async () => runIntegrationTest(projectName, 'lsp'));
    gulp.task(`test:integration:${projectName}`, gulp.series(`test:integration:${projectName}:stdio`, `test:integration:${projectName}:lsp`));
}

=======
gulp.task("test:integration:slnWithCsproj", async () => {
    return runIntegrationTest("slnWithCsproj");
});

gulp.task("test:integration:slnFilterWithCsproj", async () => {
    return runIntegrationTest("slnFilterWithCsproj");
});

gulp.task("test:integration:BasicRazorApp2_1", async () => {
    return runIntegrationTest("BasicRazorApp2_1");
});

gulp.task(
    "test:integration", gulp.series(
        "test:integration:singleCsproj",
        "test:integration:slnWithCsproj",
        "test:integration:slnFilterWithCsproj",
        "test:integration:BasicRazorApp2_1"
    ));
>>>>>>> b87cb285

gulp.task("test:integration", gulp.series(projectNames.map(projectName => `test:integration:${projectName}`)));
gulp.task("test:integration:stdio", gulp.series(projectNames.map(projectName => `test:integration:${projectName}:lsp`)));
gulp.task("test:integration:lsp", gulp.series(projectNames.map(projectName => `test:integration:${projectName}:stdio`)));
gulp.task("test", gulp.series("test:feature", "test:unit", "test:integration"));

async function runIntegrationTest(testAssetName: string, driver: 'stdio' | 'lsp') {
    let env = {
        OSVC_SUITE: testAssetName,
        CODE_TESTS_PATH: path.join(testRootPath, "integrationTests"),
        CODE_EXTENSIONS_PATH: codeExtensionPath,
        CODE_TESTS_WORKSPACE: path.join(testAssetsRootPath, testAssetName),
        CODE_WORKSPACE_ROOT: rootPath,
        OMNISHARP_DRIVER: driver,
        OMNISHARP_LOCATION: process.env.OMNISHARP_LOCATION,
        CODE_DISABLE_EXTENSIONS: 'true',
    };

    const result = await spawnNode([integrationTestRunnerPath], { env, cwd: rootPath });

    if (result.code === null || result.code > 0) {
        // Ensure that gulp fails when tests fail
        throw new Error(`Exit code: ${result.code}  Signal: ${result.signal}`);
    }

    return result;
}<|MERGE_RESOLUTION|>--- conflicted
+++ resolved
@@ -11,17 +11,10 @@
 gulp.task("test:feature", async () => {
     let env = {
         OSVC_SUITE: "featureTests",
-<<<<<<< HEAD
-        CODE_TESTS_PATH: path.join(testRootPath, "featureTests"),
-        CODE_DISABLE_EXTENSIONS: "true",
-    };
-    return spawnNode([vscodeTestHostPath, "--verbose"], {
-        env
-    });
-=======
         CODE_EXTENSIONS_PATH: codeExtensionPath,
         CODE_TESTS_PATH: path.join(testRootPath, "featureTests"),
         CODE_WORKSPACE_ROOT: rootPath,
+        CODE_DISABLE_EXTENSIONS: "true",
     };
 
     const result = await spawnNode([featureTestRunnerPath], { env });
@@ -32,7 +25,6 @@
     }
 
     return result;
->>>>>>> b87cb285
 });
 
 gulp.task("test:unit", async () => {
@@ -55,37 +47,15 @@
 const projectNames = [
     "singleCsproj",
     "slnWithCsproj",
+    "slnFilterWithCsproj",
     "BasicRazorApp2_1"
 ];
 
-<<<<<<< HEAD
 for (const projectName of projectNames) {
     gulp.task(`test:integration:${projectName}:stdio`, async () => runIntegrationTest(projectName, 'stdio'));
     gulp.task(`test:integration:${projectName}:lsp`, async () => runIntegrationTest(projectName, 'lsp'));
     gulp.task(`test:integration:${projectName}`, gulp.series(`test:integration:${projectName}:stdio`, `test:integration:${projectName}:lsp`));
 }
-
-=======
-gulp.task("test:integration:slnWithCsproj", async () => {
-    return runIntegrationTest("slnWithCsproj");
-});
-
-gulp.task("test:integration:slnFilterWithCsproj", async () => {
-    return runIntegrationTest("slnFilterWithCsproj");
-});
-
-gulp.task("test:integration:BasicRazorApp2_1", async () => {
-    return runIntegrationTest("BasicRazorApp2_1");
-});
-
-gulp.task(
-    "test:integration", gulp.series(
-        "test:integration:singleCsproj",
-        "test:integration:slnWithCsproj",
-        "test:integration:slnFilterWithCsproj",
-        "test:integration:BasicRazorApp2_1"
-    ));
->>>>>>> b87cb285
 
 gulp.task("test:integration", gulp.series(projectNames.map(projectName => `test:integration:${projectName}`)));
 gulp.task("test:integration:stdio", gulp.series(projectNames.map(projectName => `test:integration:${projectName}:lsp`)));
