/*---------------------------------------------------------------------------------------------
 *  Copyright (c) Microsoft Corporation. All rights reserved.
 *  Licensed under the MIT License. See License.txt in the project root for license information.
 *--------------------------------------------------------------------------------------------*/

import * as gulp from 'gulp';
import * as path from 'path';
import {
    codeExtensionPath,
<<<<<<< HEAD
    featureTestRunnerPath,
    integrationTestRunnerPath,
    jestPath,
=======
    omnisharpFeatureTestRunnerPath,
>>>>>>> f4638869
    mochaPath,
    rootPath,
    omnisharpTestAssetsRootPath,
    omnisharpTestRootPath,
    testRootPath,
    integrationTestRunnerPath,
} from './projectPaths';
import spawnNode from './spawnNode';
import * as jest from 'jest';
import { Config } from '@jest/types';
import { jestOmniSharpUnitTestProjectName } from '../omnisharptest/omnisharpJestTests/jest.config';
import { jestUnitTestProjectName } from '../test/unitTests/jest.config';

gulp.task('omnisharptest:feature', async () => {
    const env = {
        OSVC_SUITE: 'omnisharpFeatureTests',
        CODE_EXTENSIONS_PATH: codeExtensionPath,
        CODE_TESTS_PATH: path.join(omnisharpTestRootPath, 'omnisharpFeatureTests'),
        CODE_WORKSPACE_ROOT: rootPath,
        CODE_DISABLE_EXTENSIONS: 'true',
    };

    const result = await spawnNode([omnisharpFeatureTestRunnerPath], { env });

    if (result.code === null || result.code > 0) {
        // Ensure that gulp fails when tests fail
        throw new Error(`Exit code: ${result.code}  Signal: ${result.signal}`);
    }

    return result;
});

<<<<<<< HEAD
gulp.task('test:razor', async () => {
    const result = await spawnNode([jestPath, 'out/test/razorTests/.*.test.js']);

    if (result.code === null || result.code > 0) {
        // Ensure that gulp fails when tests fail
        throw new Error(`Exit code: ${result.code}  Signal: ${result.signal}`);
    }

    return result;
});

gulp.task('test:unit', async () => {
    const result = await spawnNode([mochaPath, '--ui', 'tdd', '-c', 'out/test/unitTests/**/*.test.js']);
=======
gulp.task('omnisharptest:unit', async () => {
    const result = await spawnNode([
        mochaPath,
        '--ui',
        'tdd',
        '-c',
        'out/omnisharptest/omnisharpUnitTests/**/*.test.js',
    ]);
>>>>>>> f4638869

    if (result.code === null || result.code > 0) {
        // Ensure that gulp fails when tests fail
        throw new Error(`Exit code: ${result.code}  Signal: ${result.signal}`);
    }

    return result;
});

gulp.task('omnisharp:jest:test', async () => {
    runJestTest(jestOmniSharpUnitTestProjectName);
});

const omnisharpIntegrationTestProjects = ['singleCsproj', 'slnWithCsproj', 'slnFilterWithCsproj', 'BasicRazorApp2_1'];

for (const projectName of omnisharpIntegrationTestProjects) {
    gulp.task(`omnisharptest:integration:${projectName}:stdio`, async () =>
        runOmnisharpIntegrationTest(projectName, 'stdio')
    );
    gulp.task(`omnisharptest:integration:${projectName}:lsp`, async () =>
        runOmnisharpIntegrationTest(projectName, 'lsp')
    );
    gulp.task(
        `omnisharptest:integration:${projectName}`,
        gulp.series(`omnisharptest:integration:${projectName}:stdio`, `omnisharptest:integration:${projectName}:lsp`)
    );
}

gulp.task(
    'omnisharptest:integration',
    gulp.series(omnisharpIntegrationTestProjects.map((projectName) => `omnisharptest:integration:${projectName}`))
);
gulp.task(
    'omnisharptest:integration:stdio',
    gulp.series(omnisharpIntegrationTestProjects.map((projectName) => `omnisharptest:integration:${projectName}:stdio`))
);
gulp.task(
    'omnisharptest:integration:lsp',
    gulp.series(omnisharpIntegrationTestProjects.map((projectName) => `omnisharptest:integration:${projectName}:lsp`))
);
// TODO: Enable lsp integration tests once tests for unimplemented features are disabled.
<<<<<<< HEAD
gulp.task('test', gulp.series('test:razor', 'test:feature', 'test:unit', 'test:integration:stdio'));
=======
gulp.task(
    'omnisharptest',
    gulp.series('omnisharp:jest:test', 'omnisharptest:feature', 'omnisharptest:unit', 'omnisharptest:integration:stdio')
);

gulp.task('test:unit', async () => {
    await runJestTest(jestUnitTestProjectName);
});

const integrationTestProjects = ['slnWithCsproj'];
for (const projectName of integrationTestProjects) {
    gulp.task(`test:integration:${projectName}`, async () => runIntegrationTest(projectName));
}

gulp.task(
    'test:integration',
    gulp.series(integrationTestProjects.map((projectName) => `test:integration:${projectName}`))
);

gulp.task('test', gulp.series('test:unit', 'test:integration'));

async function runOmnisharpIntegrationTest(testAssetName: string, engine: 'stdio' | 'lsp') {
    const workspaceFile = `omnisharp${engine === 'lsp' ? '_lsp' : ''}_${testAssetName}.code-workspace`;
    const workspacePath = path.join(omnisharpTestAssetsRootPath, testAssetName, '.vscode', workspaceFile);
    const codeTestsPath = path.join(omnisharpTestRootPath, 'omnisharpIntegrationTests');
>>>>>>> f4638869

    const env = {
        OSVC_SUITE: testAssetName,
        CODE_TESTS_PATH: codeTestsPath,
        CODE_EXTENSIONS_PATH: codeExtensionPath,
        CODE_TESTS_WORKSPACE: workspacePath,
        CODE_WORKSPACE_ROOT: rootPath,
        EXTENSIONS_TESTS_PATH: path.join(codeTestsPath, 'index.js'),
        OMNISHARP_ENGINE: engine,
        OMNISHARP_LOCATION: process.env.OMNISHARP_LOCATION,
        CODE_DISABLE_EXTENSIONS: 'true',
    };

    const result = await spawnNode([integrationTestRunnerPath, '--enable-source-maps'], {
        env,
        cwd: rootPath,
    });

    if (result.code === null || result.code > 0) {
        // Ensure that gulp fails when tests fail
        throw new Error(`Exit code: ${result.code}  Signal: ${result.signal}`);
    }

    return result;
}

async function runIntegrationTest(testAssetName: string) {
    const workspacePath = path.join(
        omnisharpTestAssetsRootPath,
        testAssetName,
        '.vscode',
        `lsp_tools_host_${testAssetName}.code-workspace`
    );
    const codeTestsPath = path.join(testRootPath, 'integrationTests');

    const env = {
        CODE_TESTS_WORKSPACE: workspacePath,
        CODE_EXTENSIONS_PATH: rootPath,
        EXTENSIONS_TESTS_PATH: path.join(codeTestsPath, 'index.js'),
    };

    const result = await spawnNode([integrationTestRunnerPath, '--enable-source-maps'], { env, cwd: rootPath });

    if (result.code === null || result.code > 0) {
        // Ensure that gulp fails when tests fail
        throw new Error(`Exit code: ${result.code}  Signal: ${result.signal}`);
    }

    return result;
}

async function runJestTest(project: string) {
    const configPath = path.join(rootPath, 'jest.config.ts');
    const { results } = await jest.runCLI(
        {
            config: configPath,
            selectProjects: [project],
            verbose: true,
        } as Config.Argv,
        [project]
    );

    if (!results.success) {
        throw new Error('Tests failed.');
    }
}<|MERGE_RESOLUTION|>--- conflicted
+++ resolved
@@ -7,13 +7,7 @@
 import * as path from 'path';
 import {
     codeExtensionPath,
-<<<<<<< HEAD
-    featureTestRunnerPath,
-    integrationTestRunnerPath,
-    jestPath,
-=======
     omnisharpFeatureTestRunnerPath,
->>>>>>> f4638869
     mochaPath,
     rootPath,
     omnisharpTestAssetsRootPath,
@@ -26,6 +20,7 @@
 import { Config } from '@jest/types';
 import { jestOmniSharpUnitTestProjectName } from '../omnisharptest/omnisharpJestTests/jest.config';
 import { jestUnitTestProjectName } from '../test/unitTests/jest.config';
+import { razorTestProjectName } from '../test/razorTests/jest.config';
 
 gulp.task('omnisharptest:feature', async () => {
     const env = {
@@ -46,21 +41,10 @@
     return result;
 });
 
-<<<<<<< HEAD
 gulp.task('test:razor', async () => {
-    const result = await spawnNode([jestPath, 'out/test/razorTests/.*.test.js']);
-
-    if (result.code === null || result.code > 0) {
-        // Ensure that gulp fails when tests fail
-        throw new Error(`Exit code: ${result.code}  Signal: ${result.signal}`);
-    }
-
-    return result;
+    runJestTest(razorTestProjectName);
 });
 
-gulp.task('test:unit', async () => {
-    const result = await spawnNode([mochaPath, '--ui', 'tdd', '-c', 'out/test/unitTests/**/*.test.js']);
-=======
 gulp.task('omnisharptest:unit', async () => {
     const result = await spawnNode([
         mochaPath,
@@ -69,7 +53,6 @@
         '-c',
         'out/omnisharptest/omnisharpUnitTests/**/*.test.js',
     ]);
->>>>>>> f4638869
 
     if (result.code === null || result.code > 0) {
         // Ensure that gulp fails when tests fail
@@ -111,12 +94,15 @@
     gulp.series(omnisharpIntegrationTestProjects.map((projectName) => `omnisharptest:integration:${projectName}:lsp`))
 );
 // TODO: Enable lsp integration tests once tests for unimplemented features are disabled.
-<<<<<<< HEAD
-gulp.task('test', gulp.series('test:razor', 'test:feature', 'test:unit', 'test:integration:stdio'));
-=======
 gulp.task(
     'omnisharptest',
-    gulp.series('omnisharp:jest:test', 'omnisharptest:feature', 'omnisharptest:unit', 'omnisharptest:integration:stdio')
+    gulp.series(
+        'test:razor',
+        'omnisharp:jest:test',
+        'omnisharptest:feature',
+        'omnisharptest:unit',
+        'omnisharptest:integration:stdio'
+    )
 );
 
 gulp.task('test:unit', async () => {
@@ -139,7 +125,6 @@
     const workspaceFile = `omnisharp${engine === 'lsp' ? '_lsp' : ''}_${testAssetName}.code-workspace`;
     const workspacePath = path.join(omnisharpTestAssetsRootPath, testAssetName, '.vscode', workspaceFile);
     const codeTestsPath = path.join(omnisharpTestRootPath, 'omnisharpIntegrationTests');
->>>>>>> f4638869
 
     const env = {
         OSVC_SUITE: testAssetName,
@@ -198,8 +183,9 @@
             config: configPath,
             selectProjects: [project],
             verbose: true,
+            updateSnapshot: true,
         } as Config.Argv,
-        [project]
+        [project],
     );
 
     if (!results.success) {
