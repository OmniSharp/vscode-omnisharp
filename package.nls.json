--- conflicted
+++ resolved
@@ -34,11 +34,8 @@
   "configuration.dotnet.server.trace": "Sets the logging level for the language server",
   "configuration.dotnet.server.extensionPaths": "Override for path to language server --extension arguments",
   "configuration.dotnet.server.crashDumpPath": "Sets a folder path where crash dumps are written to if the language server crashes.  Must be writeable by the user.",
-<<<<<<< HEAD
   "configuration.dotnet.enableXamlToolsPreview": "[Experimental] Enables XAML tools when using C# Dev Kit",
-=======
   "configuration.dotnet.server.suppressLspErrorToasts": "Suppresses error toasts from showing up if the server encounters a recoverable error.",
->>>>>>> 4d3c6478
   "configuration.dotnet.projects.enableAutomaticRestore": "Enables automatic NuGet restore if the extension detects assets are missing.",
   "configuration.dotnet.preferCSharpExtension": "Forces projects to load with the C# extension only.  This can be useful when using legacy project types that are not supported by C# Dev Kit. (Requires window reload)",
   "configuration.dotnet.implementType.insertionBehavior": "The insertion location of properties, events, and methods When implement interface or abstract class.",
