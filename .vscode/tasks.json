{
	"version": "2.0.0",
	"tasks": [
		{
			"label": "build",
			"command": "npm",
<<<<<<< HEAD
			"type": "shell",
			"args": ["run", "compile"],
			"presentation": {
				"echo": true,
				"reveal": "always",
				"focus": false,
				"panel": "shared"
			},
			"group": {
				"kind": "build",
				"isDefault": true
			}
=======
			"isShellCommand": true,
			"args": [
				"run",
				"compile"
			],
			"showOutput": "always",
			"isBuildCommand": true
>>>>>>> 28645b2a
		},
		{
			"label": "test",
			"command": "echo",
<<<<<<< HEAD
			"presentation": {
				"echo": true,
				"reveal": "always",
				"focus": false,
				"panel": "shared"
			},
			"type": "shell",
			"args": ["Run tests in VS Code by launching the debugger with the 'Launch Tests' configuration."],
			"group": {
				"kind": "test",
				"isDefault": true
			}
=======
			"showOutput": "always",
			"isShellCommand": true,
			"args": [
				"Run tests in VS Code by launching the debugger with the 'Launch Tests' configuration."
			],
			"isTestCommand": true
>>>>>>> 28645b2a
		},
		{
			"label": "tslint",
			"command": "gulp",
<<<<<<< HEAD
			"type": "shell",
			"args": ["tslint"],
=======
			"isShellCommand": true,
			"args": [
				"tslint"
			],
>>>>>>> 28645b2a
			"problemMatcher": {
				"owner": "tslint",
				"fileLocation": [
					"relative",
					"${workspaceFolder}"
				],
				"severity": "warning",
				"pattern": {
					"regexp": "^\\[tslint\\] (.*):(\\d+):(\\d+):\\s+(.*)$",
					"file": 1,
					"line": 2,
					"column": 3,
					"message": 4
				}
			}
		}
	]
}<|MERGE_RESOLUTION|>--- conflicted
+++ resolved
@@ -1,84 +1,58 @@
-{
-	"version": "2.0.0",
-	"tasks": [
-		{
-			"label": "build",
-			"command": "npm",
-<<<<<<< HEAD
-			"type": "shell",
-			"args": ["run", "compile"],
-			"presentation": {
-				"echo": true,
-				"reveal": "always",
-				"focus": false,
-				"panel": "shared"
-			},
-			"group": {
-				"kind": "build",
-				"isDefault": true
-			}
-=======
-			"isShellCommand": true,
-			"args": [
-				"run",
-				"compile"
-			],
-			"showOutput": "always",
-			"isBuildCommand": true
->>>>>>> 28645b2a
-		},
-		{
-			"label": "test",
-			"command": "echo",
-<<<<<<< HEAD
-			"presentation": {
-				"echo": true,
-				"reveal": "always",
-				"focus": false,
-				"panel": "shared"
-			},
-			"type": "shell",
-			"args": ["Run tests in VS Code by launching the debugger with the 'Launch Tests' configuration."],
-			"group": {
-				"kind": "test",
-				"isDefault": true
-			}
-=======
-			"showOutput": "always",
-			"isShellCommand": true,
-			"args": [
-				"Run tests in VS Code by launching the debugger with the 'Launch Tests' configuration."
-			],
-			"isTestCommand": true
->>>>>>> 28645b2a
-		},
-		{
-			"label": "tslint",
-			"command": "gulp",
-<<<<<<< HEAD
-			"type": "shell",
-			"args": ["tslint"],
-=======
-			"isShellCommand": true,
-			"args": [
-				"tslint"
-			],
->>>>>>> 28645b2a
-			"problemMatcher": {
-				"owner": "tslint",
-				"fileLocation": [
-					"relative",
-					"${workspaceFolder}"
-				],
-				"severity": "warning",
-				"pattern": {
-					"regexp": "^\\[tslint\\] (.*):(\\d+):(\\d+):\\s+(.*)$",
-					"file": 1,
-					"line": 2,
-					"column": 3,
-					"message": 4
-				}
-			}
-		}
-	]
+{
+	"version": "2.0.0",
+	"tasks": [
+		{
+			"label": "build",
+			"command": "npm",
+			"type": "shell",
+			"args": ["run", "compile"],
+			"presentation": {
+				"echo": true,
+				"reveal": "always",
+				"focus": false,
+				"panel": "shared"
+			},
+			"group": {
+				"kind": "build",
+				"isDefault": true
+			}
+		},
+		{
+			"label": "test",
+			"command": "echo",
+			"presentation": {
+				"echo": true,
+				"reveal": "always",
+				"focus": false,
+				"panel": "shared"
+			},
+			"type": "shell",
+			"args": ["Run tests in VS Code by launching the debugger with the 'Launch Tests' configuration."],
+			"group": {
+				"kind": "test",
+				"isDefault": true
+			}
+		},
+		{
+			"label": "tslint",
+			"command": "gulp",
+			"type": "shell",
+			"args": ["tslint"],
+			"problemMatcher": {
+				"owner": "tslint",
+				"fileLocation": [
+					"relative",
+					"${workspaceFolder}"
+				],
+				"severity": "warning",
+				"pattern": {
+					"regexp": "^\\[tslint\\] (.*):(\\d+):(\\d+):\\s+(.*)$",
+					"file": 1,
+					"line": 2,
+					"column": 3,
+					"message": 4
+				}
+			}
+		}
+	]
 }