/*---------------------------------------------------------------------------------------------
*  Copyright (c) Microsoft Corporation. All rights reserved.
*  Licensed under the MIT License. See License.txt in the project root for license information.
*--------------------------------------------------------------------------------------------*/

import OmniSharpCompletionProvider from "../../src/features/completionProvider";
import * as vscode from 'vscode';
import testAssetWorkspace from "./testAssets/testAssetWorkspace";
import * as path from "path";
import { expect } from "chai";
import { activateCSharpExtension, isRazorWorkspace } from "./integrationHelpers";

suite(`${OmniSharpCompletionProvider.name}: Returns the completion items`, () => {
    let fileUri: vscode.Uri;

    suiteSetup(async function () {
        // These tests don't run on the BasicRazorApp2_1 solution
        if (isRazorWorkspace(vscode.workspace)) {
            this.skip();
        }

        await activateCSharpExtension();
        await testAssetWorkspace.restore();

        let fileName = 'completion.cs';
        let dir = testAssetWorkspace.projects[0].projectDirectoryPath;
        fileUri = vscode.Uri.file(path.join(dir, fileName));
        await vscode.commands.executeCommand("vscode.open", fileUri);

        // The override bit is commented out to allow later debugging to work correctly.
        let overrideUncomment = new vscode.WorkspaceEdit();
        overrideUncomment.delete(fileUri, new vscode.Range(new vscode.Position(11, 8), new vscode.Position(11, 11)));
        await vscode.workspace.applyEdit(overrideUncomment);
    });

    suiteTeardown(async () => {
        await testAssetWorkspace.cleanupWorkspace();
    });

    test("Returns the completion items", async () => {
        let completionList = <vscode.CompletionList>(await vscode.commands.executeCommand("vscode.executeCompletionItemProvider", fileUri, new vscode.Position(8, 31), " "));
        expect(completionList.items).to.not.be.empty;
    });

    test("Preselect is enabled for at least one completionItem when there is a new", async () => {
        let completionList = <vscode.CompletionList>(await vscode.commands.executeCommand("vscode.executeCompletionItemProvider", fileUri, new vscode.Position(8, 31), " "));
        let preselectList = completionList.items.filter(item => item.preselect === true);
        expect(preselectList).to.not.be.empty;
    });

    test("Resolve adds documentation", async () => {
        let completionList = <vscode.CompletionList>(await vscode.commands.executeCommand("vscode.executeCompletionItemProvider", fileUri, new vscode.Position(8, 31), " ", 10));
        // At least some of the first 10 fully-resolved elements should have documentation attached. If this ever ends up not being
        // true, adjust the cutoff appropriately.
        const documentation = completionList.items.slice(0, 9).filter(item => item.documentation);
        expect(documentation).to.not.be.empty;
    });

<<<<<<< HEAD
    test.skip("Override completion has additional edits", async () => {
=======
    test("Override completion has additional edits", async function () {
        if (process.env.OMNISHARP_DRIVER === 'lsp') {
            this.skip();
        }

>>>>>>> 018ff4ff
        let completionList = <vscode.CompletionList>(await vscode.commands.executeCommand("vscode.executeCompletionItemProvider", fileUri, new vscode.Position(11, 17), " "));
        const nonSnippets = completionList.items.filter(c => c.kind != vscode.CompletionItemKind.Snippet);
        for (const i of nonSnippets) {
            expect((<vscode.SnippetString>i.insertText).value).contains("$0");
            expect(i.additionalTextEdits).is.not.null;
            expect(i.additionalTextEdits[0].range.start.line).equals(11);
            expect(i.additionalTextEdits[0].range.start.character).equals(8);
            expect(i.additionalTextEdits[0].range.end.line).equals(11);
            expect(i.additionalTextEdits[0].range.end.character).equals(16);
        }
    });
});<|MERGE_RESOLUTION|>--- conflicted
+++ resolved
@@ -56,15 +56,7 @@
         expect(documentation).to.not.be.empty;
     });
 
-<<<<<<< HEAD
-    test.skip("Override completion has additional edits", async () => {
-=======
     test("Override completion has additional edits", async function () {
-        if (process.env.OMNISHARP_DRIVER === 'lsp') {
-            this.skip();
-        }
-
->>>>>>> 018ff4ff
         let completionList = <vscode.CompletionList>(await vscode.commands.executeCommand("vscode.executeCompletionItemProvider", fileUri, new vscode.Position(11, 17), " "));
         const nonSnippets = completionList.items.filter(c => c.kind != vscode.CompletionItemKind.Snippet);
         for (const i of nonSnippets) {
