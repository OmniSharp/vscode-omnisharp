/*---------------------------------------------------------------------------------------------
 *  Copyright (c) Microsoft Corporation. All rights reserved.
 *  Licensed under the MIT License. See License.txt in the project root for license information.
 *--------------------------------------------------------------------------------------------*/

import * as vscode from 'vscode';

import { expect, should } from 'chai';
import * as path from 'path';
import { activateCSharpExtension, isRazorWorkspace, isSlnWithGenerator } from './integrationHelpers';
import testAssetWorkspace from './testAssets/testAssetWorkspace';

import { Advisor } from '../../src/features/diagnosticsProvider';

const chai = require('chai');
chai.use(require('chai-arrays'));
chai.use(require('chai-fs'));

function setLimit(to: number | null) {
    let csharpConfig = vscode.workspace.getConfiguration('csharp');
    return csharpConfig.update('maxProjectFileCountForDiagnosticAnalysis', to);
}

suite(`Advisor ${testAssetWorkspace.description}`, function () {
    let advisor: Advisor;

    suiteSetup(async function () {
        should();

        if (isRazorWorkspace(vscode.workspace) || isSlnWithGenerator(vscode.workspace)) {
            this.skip();
        }

        const activation = await activateCSharpExtension();
<<<<<<< HEAD
        if (!activation) {
            throw new Error('Cannot activate extension.');
        } else {
            advisor = activation.advisor;
        }
=======
        await testAssetWorkspace.restore();

        advisor = activation.advisor;
>>>>>>> f267b163

        await testAssetWorkspace.restore();

        let fileName = 'completion.cs';
        let dir = testAssetWorkspace.projects[0].projectDirectoryPath;
        let fileUri = vscode.Uri.file(path.join(dir, fileName));
        await vscode.commands.executeCommand('vscode.open', fileUri);

        await testAssetWorkspace.waitForIdle(activation.eventStream);
    });

    suiteTeardown(async () => {
        await testAssetWorkspace.cleanupWorkspace();
    });

    test('Advisor.shouldValidateAll returns true when maxProjectFileCountForDiagnosticAnalysis is higher than the file count', async () => {
        await setLimit(1000);

        expect(advisor.shouldValidateAll()).to.be.true;
    });

    test('Advisor.shouldValidateFiles returns true when maxProjectFileCountForDiagnosticAnalysis is higher than the file count', async () => {
        await setLimit(1000);

        expect(advisor.shouldValidateFiles()).to.be.true;
    });

    test('Advisor.shouldValidateAll returns false when maxProjectFileCountForDiagnosticAnalysis is lower than the file count', async () => {
        await setLimit(1);

        expect(advisor.shouldValidateAll()).to.be.false;
    });

    test('Advisor.shouldValidateFiles returns true when maxProjectFileCountForDiagnosticAnalysis is lower than the file count', async () => {
        await setLimit(1);

        expect(advisor.shouldValidateFiles()).to.be.true;
    });

    test('Advisor.shouldValidateAll returns true when maxProjectFileCountForDiagnosticAnalysis is null', async () => {
        await setLimit(null);

        expect(advisor.shouldValidateAll()).to.be.true;
    });

    test('Advisor.shouldValidateFiles returns true when maxProjectFileCountForDiagnosticAnalysis is null', async () => {
        await setLimit(null);

        expect(advisor.shouldValidateFiles()).to.be.true;
    });
});<|MERGE_RESOLUTION|>--- conflicted
+++ resolved
@@ -32,19 +32,9 @@
         }
 
         const activation = await activateCSharpExtension();
-<<<<<<< HEAD
-        if (!activation) {
-            throw new Error('Cannot activate extension.');
-        } else {
-            advisor = activation.advisor;
-        }
-=======
         await testAssetWorkspace.restore();
 
         advisor = activation.advisor;
->>>>>>> f267b163
-
-        await testAssetWorkspace.restore();
 
         let fileName = 'completion.cs';
         let dir = testAssetWorkspace.projects[0].projectDirectoryPath;
