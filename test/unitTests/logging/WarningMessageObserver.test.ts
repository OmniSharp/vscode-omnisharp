--- conflicted
+++ resolved
@@ -30,20 +30,10 @@
         return undefined;
     };
 
-<<<<<<< HEAD
+
     vscode.commands.executeCommand = <T>(command, ...rest) => {
         invokedCommand = command;
         return undefined;
-=======
-    let executeCommand: ExecuteCommand<string> = (command, ...rest) => {
-        output += "execute command called";
-        output += command;
-        return new Promise(resolve => {
-            resolve("execute command resolved");
-            commandExecuted();
-        });
->>>>>>> 439b1d1f
-    };
 
     setup(() => {
         scheduler = new rx.HistoricalScheduler(0, (x, y) => {
@@ -89,24 +79,7 @@
             //once there is a silence for 1500 ms the function will be invoked
         });
 
-<<<<<<< HEAD
         test(`${event.constructor.name}: Show warning message and execute command are called`, () => {
-            let event = getOmnisharpMSBuildProjectDiagnosticsEvent("someFile",
-                [getMSBuildDiagnosticsMessage("warningFile", "", "", 1, 2, 3, 4)],
-                [getMSBuildDiagnosticsMessage("errorFile", "", "", 5, 6, 7, 8)]);
-    
-=======
-        test(`${event.constructor.name}: Show warning message and execute command are called`, (done) => {
-            commandExecuted = () => {
-                expect(output).to.contain("Show Output");
-                expect(output).to.contain("o.showOutput");
-                expect(output).to.contain("show warning message called");
-                expect(output).to.contain("execute command called");
-                expect(output).to.contain("myCommand");
-                done();
-            };
-
->>>>>>> 439b1d1f
             observer.post(event);
             scheduler.advanceBy(1500);
         });
