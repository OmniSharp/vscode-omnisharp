--- conflicted
+++ resolved
@@ -36,12 +36,7 @@
         });
 
         test('Returns the default options if there is no change', () => {
-<<<<<<< HEAD
-            expect(options.path).to.be.null;
-=======
             options.path.should.equal("");
-            options.useGlobalMono.should.equal("auto");
->>>>>>> 1d477d2e
             options.waitForDebugger.should.equal(false);
             options.loggingLevel.should.equal("information");
             options.autoStart.should.equal(true);
