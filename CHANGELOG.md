## Known Issues

- Diagnostics related feature requests and improvements [#5951](https://github.com/dotnet/vscode-csharp/issues/5951)
- Debug from .csproj and .sln [#5876](https://github.com/dotnet/vscode-csharp/issues/5876)

# 2.60.x
<<<<<<< HEAD
* Update Roslyn to 4.13.0-3.24604.4 (PR: [#7381](https://github.com/dotnet/vscode-csharp/pull/7381))
  * Add option to disable LSP-based auto insert (PR: [#75224](https://github.com/dotnet/roslyn/pull/75224))
  * Report errors processing messages in the build host (PR: [#76252](https://github.com/dotnet/roslyn/pull/76252))
  * Update FAR and Go to Def to work on indexers (PR: [#76220](https://github.com/dotnet/roslyn/pull/76220))
  * Fix NFW thrown when refreshing source generated files (PR: [#76240](https://github.com/dotnet/roslyn/pull/76240))
  * Update find-refs to find references to Dispose in a using-statement (PR: [#76221](https://github.com/dotnet/roslyn/pull/76221))
  * Add support for 'find refs' finding references to 'dynamic' (PR: [#76118](https://github.com/dotnet/roslyn/pull/76118))
  * Support implementing protected members in implement interface (PR: [#76178](https://github.com/dotnet/roslyn/pull/76178))
  * Do not treat Task.Run methods as 'apparent' for 'use var' (PR: [#76229](https://github.com/dotnet/roslyn/pull/76229))
  * Support introduce variable at the top level (PR: [#76218](https://github.com/dotnet/roslyn/pull/76218))
  * Fix switch indentation for list patterns (PR: [#75953](https://github.com/dotnet/roslyn/pull/75953))
  * Keep member bodies when converting DIM property to method (PR: [#76186](https://github.com/dotnet/roslyn/pull/76186))
  * Have go-to-def flip between partial definition and implementation (PR: [#76187](https://github.com/dotnet/roslyn/pull/76187))
  * Disable 'use coalesce expression' when statements cross a PP boundary (PR: [#76173](https://github.com/dotnet/roslyn/pull/76173))
  * Support name completion on generic types (PR: [#76170](https://github.com/dotnet/roslyn/pull/76170))
  * Improve extract-local-function in the presence of pp directives (PR: [#76169](https://github.com/dotnet/roslyn/pull/76169))
  * Fix issue trying to generate fields/properties from a top level program (PR: [#76161](https://github.com/dotnet/roslyn/pull/76161))
  * Update 'introduce using' to support expression statements (PR: [#76147](https://github.com/dotnet/roslyn/pull/76147))
  * Use implicit initializer if present to generate type properties (PR: [#76162](https://github.com/dotnet/roslyn/pull/76162))
  * Fix issue with explicit interface completion and static interface members (PR: [#76150](https://github.com/dotnet/roslyn/pull/76150))
  * When converting to raw strings, do not change \r\n sequences if not explicitly requested by the user (PR: [#76120](https://github.com/dotnet/roslyn/pull/76120))
  * Exclude starting symbol when going to implementations if we find implementations (PR: [#76125](https://github.com/dotnet/roslyn/pull/76125))
* Add option to disable auto insertion of documentation comments (PR: [#7381](https://github.com/dotnet/vscode-csharp/pull/7381))
=======
* Bump xamltools to 17.13.35604.65 (PR: [#7848](https://github.com/dotnet/vscode-csharp/pull/7848))
>>>>>>> a555a600

# 2.59.x
* Update Roslyn to 4.13.0-3.24577.4 (PR: [#7833](https://github.com/dotnet/vscode-csharp/pull/7833))
  * Fix issue where suppressors could not correctly suppress built in analyzers (PR: [#75684](https://github.com/dotnet/roslyn/pull/75684))
  * Implement find all references to preprocessing symbols (PR: [#66425](https://github.com/dotnet/roslyn/pull/66425))
  * Postpone respecting the code-style analysis config rule until NET10 (PR: [#75978](https://github.com/dotnet/roslyn/pull/75978))
* Delete `dotnet.dotnetPath` setting and support automatic migration to replacements (PR: [#7825](https://github.com/dotnet/vscode-csharp/pull/7825))
  * Existing `dotnet.dotnetPath` values will be migrated to the .NET Install Tool extension's `dotnetAcquisitionExtension.existingDotnetPath` setting.  See [this page](https://github.com/dotnet/vscode-dotnet-runtime/blob/main/vscode-dotnet-runtime-extension/README.md#i-already-have-a-net-runtime-or-sdk-installed-and-i-want-to-use-it) for more details on configuring the .NET Install Tool.
  * The OmniSharp version of `dotnet.dotnetPath` has been migrated to `omnisharp.dotnetPath`
* Bump xamltools to 17.13.35527.19 (PR: [#7831](https://github.com/dotnet/vscode-csharp/pull/7831))

# 2.58.x
* Update Razor to 9.0.0-preview.24569.4 (PR: [#7805](https://github.com/dotnet/vscode-csharp/pull/7805))
  * Allow logging level to be changed in rzls (#11228) (PR: [#11228](https://github.com/dotnet/razor/pull/11228))
  * [Fuse] bind-Value:attribute support (#11214) (PR: [#11214](https://github.com/dotnet/razor/pull/11214))
  * Handle skipped trivia in the C# tokenizer (#11207) (PR: [#11207](https://github.com/dotnet/razor/pull/11207))
* Add support for refreshing opened source generated files (PR: [#7791](https://github.com/dotnet/vscode-csharp/pull/7791))
* Update Roslyn to 4.13.0-2.24569.1 (PR: [#7791](https://github.com/dotnet/vscode-csharp/pull/7791))
  * Support unbound generic types in 'nameof' operator. (PR: [#75368](https://github.com/dotnet/roslyn/pull/75368))
  * Include list of processes that lock file in `can't write file` error message (PR: [#75946](https://github.com/dotnet/roslyn/pull/75946))
  * Add server side support for refreshing source generated files (PR: [#75939](https://github.com/dotnet/roslyn/pull/75939))

# 2.57.x
* Update Razor to 9.0.0-preview.24565.1 (PR: [#7793])(https://github.com/dotnet/vscode-csharp/pull/7793)
  * Fine tuning of what types of project update affect what state (#11213) (PR: [#11213](https://github.com/dotnet/razor/pull/11213))
  * Fix request duration logging (#11198) (PR: [#11198](https://github.com/dotnet/razor/pull/11198))
  * Update ProjectWorkspaceState and HostProject at the same time (#11191) (PR: [#11191](https://github.com/dotnet/razor/pull/11191))
* Update Roslyn to 4.13.0-2.24565.3 (PR: [#7792](https://github.com/dotnet/vscode-csharp/pull/7792))
  * Add support for go to type definition (PR: [#75819](https://github.com/dotnet/roslyn/pull/75819))
  * Reduce formatting allocations when scrolling (PR: [#75912](https://github.com/dotnet/roslyn/pull/75912))
  * Improve go-to-impl with error conditions (PR: [#75913](https://github.com/dotnet/roslyn/pull/75913))
  * Update 'use simple using statement' to support global statements (PR: [#75921](https://github.com/dotnet/roslyn/pull/75921))
  * Fix case where we were erroneously offering to convert a dictionary to use a collection expression. (PR: [#75897](https://github.com/dotnet/roslyn/pull/75897))
  * Recover better when a user uses commas in a for-statement instead of semicolons (PR: [#75632](https://github.com/dotnet/roslyn/pull/75632))
  * Do not run 'remove unnecessary imports' on generated code (PR: [#74762](https://github.com/dotnet/roslyn/pull/74762))
  * improve goto-def on an invalid override (PR: [#75901](https://github.com/dotnet/roslyn/pull/75901))
  * Fix formatting of simplify-linq-expression (PR: [#75860](https://github.com/dotnet/roslyn/pull/75860))
  * Add new line before 'where' constraints in Quick Info (PR: [#60545](https://github.com/dotnet/roslyn/pull/60545))
* Increase default server start timeout to 2minutes (PR: [#7788](https://github.com/dotnet/vscode-csharp/pull/7788))
* Update Razor to 9.0.0-preview.24561.3 (PR: [#7748](https://github.com/dotnet/vscode-csharp/pull/7748))
  * Add feature flag to turn on the new Roslyn tokenizer (PR: [#11185](https://github.com/dotnet/razor/pull/11185))
* Fix Razor preview panel button colors to have more visible contrast ratio (PR: [#7766](https://github.com/dotnet/vscode-csharp/pull/7766))
* Bump xamltools to 17.13.35513.19 (PR: [#7777](https://github.com/dotnet/vscode-csharp/pull/7777))

# 2.56.x
* Update Roslyn to 4.13.0-2.24561.3 (PR: [#7765](https://github.com/dotnet/vscode-csharp/pull/7765))
  * Update Razor to fix serialization issue loading projects (PR: [#75794](https://github.com/dotnet/roslyn/pull/75794))
* Update Razor to 9.0.0-preview.24557.11 (PR: [#7756](https://github.com/dotnet/vscode-csharp/pull/7756))
  * Fix FUSE hook up in VS Code (#11175) (PR: [#11175](https://github.com/dotnet/razor/pull/11175))
  * Update VSTelemetryAPI version (#11181) (PR: [#11181](https://github.com/dotnet/razor/pull/11181))
  * Improvements for Assumed.Unreachable(...) (#11155) (PR: [#11155](https://github.com/dotnet/razor/pull/11155))
  * Better logging for named pipe (#11144) (PR: [#11144](https://github.com/dotnet/razor/pull/11144))
  * Fix code actions (and code actions integration tests) (#11141) (PR: [#11141](https://github.com/dotnet/razor/pull/11141))
  * Fix some things for extract component (#11137) (PR: [#11137](https://github.com/dotnet/razor/pull/11137))
  * More CodeAction moves in preparation for cohosting (#11135) (PR: [#11135](https://github.com/dotnet/razor/pull/11135))
* Update Roslyn to 4.13.0-2.24557.5 (PR: [#7752](https://github.com/dotnet/vscode-csharp/pull/7752))
  * Fix telemetry property value (PR: [#75813](https://github.com/dotnet/roslyn/pull/75813))
  * Classify 'await' as a control keyword (PR: [#75782](https://github.com/dotnet/roslyn/pull/75782))
  * Allow renaming with overload resolution when only one overload exists(PR: [#75752](https://github.com/dotnet/roslyn/pull/75752))
  * Fix issue loading completion providers from `<Analyyzer>` project items (PR: [#75721](https://github.com/dotnet/roslyn/pull/75721))
  * Expose code actions to Razor cohosting (PR: [#75711](https://github.com/dotnet/roslyn/pull/75711))
  * Do not include source generated documents in related document results (PR: [#75718](https://github.com/dotnet/roslyn/pull/75718))
  * Fix issue where inlay hints could not be resolved if multiple editors opened side by side (PR: [#75709](https://github.com/dotnet/roslyn/pull/75709))
  * Reduce allocations in ProjectSystemProjectFactory.ConvertMetadataReferencesToProjectReferences_NoLock (PR: [#75646](https://github.com/dotnet/roslyn/pull/75646))
  * Reduce memory and CPU costs due to SegmentedList usage (PR: [#75661](https://github.com/dotnet/roslyn/pull/75661))
* Bump xamltools to 17.13.35506.24 (PR: [#7740](https://github.com/dotnet/vscode-csharp/pull/7740))
* Bump xamltools to 17.13.35507.225 (PR: [#7755](https://github.com/dotnet/vscode-csharp/pull/7755))
  * XAML IntelliseSense completions for Image.Source

# 2.55.x
* Update Razor to 9.0.0-preview.24557.10 (PR: [#7757](https://github.com/dotnet/vscode-csharp/pull/7757))
  * Update VSTelemetryAPI version (#11181) (PR: [#11181](https://github.com/dotnet/razor/pull/11181))
* Update Roslyn to 4.13.0-2.24557.6 (PR: [#7751](https://github.com/dotnet/vscode-csharp/pull/7751))
  * Fix issue telemetry reporting incorrect property value (PR: [#75817](https://github.com/dotnet/roslyn/pull/75817))
* Update Roslyn to 4.13.0-2.24531.3 (PR: [#7722](https://github.com/dotnet/vscode-csharp/pull/7722))
  * Proffer project system query service (PR: [#75682](https://github.com/dotnet/roslyn/pull/75682))
  * Ensure discards are initially soft selected in VSCode (PR: [#75655](https://github.com/dotnet/roslyn/pull/75655))
  * Reduce allocations in VirtualCharService.CreateVirtualCharSequence (PR: [#75654](https://github.com/dotnet/roslyn/pull/75654))
  * Reduce allocations in TextDocumentStates.AddRange (PR: [#75640](https://github.com/dotnet/roslyn/pull/75640))
* Update Razor to 9.0.0-preview.24531.4 (PR: [#7723](https://github.com/dotnet/vscode-csharp/pull/7723))
  * Fix aggregate telemetry reliability (PR: [#11134](https://github.com/dotnet/razor/pull/11134))
  * [FUSE] Fix OnAutoInsert and override completion and possible others (PR: [#11122](https://github.com/dotnet/razor/pull/11122))
* Update Roslyn to 4.13.0-2.24529.3 (PR: [#7705](https://github.com/dotnet/vscode-csharp/pull/7705))
* Update Razor to 9.0.0-preview.24528.3 (PR: [#7705](https://github.com/dotnet/vscode-csharp/pull/7705))
  * Update project configuration from Roslyn info (#11092) (PR: [#11092](https://github.com/dotnet/razor/pull/11092))
  * Reduce the amount of telemetry emitted (#11094) (PR: [#11094](https://github.com/dotnet/razor/pull/11094))
  * Remove tooling MvcShims (#11088) (PR: [#11088](https://github.com/dotnet/razor/pull/11088))
* Switch to new log output window API and remove `dotnet.server.trace` (PR: [#7688](https://github.com/dotnet/vscode-csharp/pull/7688))
* Update Roslyn to 4.13.0-1.24528.3 (PR: [#7688](https://github.com/dotnet/vscode-csharp/pull/7688))
  * Fix crash when 'add await' analyzers binding expressions (PR: [#75644](https://github.com/dotnet/roslyn/pull/75644))
  * Shorten names shown in 'pull member up' (PR: [#75643](https://github.com/dotnet/roslyn/pull/75643))
  * Fix inaccessible constructors shown in sighelp (PR: [#75642](https://github.com/dotnet/roslyn/pull/75642))
  * Allow the client to update the server logging level dynamically (PR: [#75615](https://github.com/dotnet/roslyn/pull/75615))
* Bumped xamlTools to 17.13.35431.11 (PR: [#7719](https://github.com/dotnet/vscode-csharp/pull/7719))
  * XAML validation improvements
      * Validating  properties of Setters, Triggers, Conditions.
      * Validating text values like `<Color> Red </Color>`
      * Warnings for obsolete values like LayoutOptions.CenterAndExpand
      * XAML IntelliseSense completions for ResourceDictionary.Source
      * XAML IntelliseSense completions for name properties like Setter.TargetName

# 2.54.x
* Update debugger packages to v2.54.0 (PR: [#7691](https://github.com/dotnet/vscode-csharp/pull/7691))
* Only show misc files warning toast after delay. (PR: [#7689](https://github.com/dotnet/vscode-csharp/pull/7689))
* Update Roslyn to 4.13.0-1.24525.2 (PR: [#7694](https://github.com/dotnet/vscode-csharp/pull/7694))
  * Fix error message spelling (PR: [#75601](https://github.com/dotnet/roslyn/pull/75601))
  * Improve diagnostic performance by re-using results if diagnostic data is the same (PR: [#75587](https://github.com/dotnet/roslyn/pull/75587))
  * Improve performance in checksum computation (PR: [#75479](https://github.com/dotnet/roslyn/pull/75479))
* Bumped xamlTools to 17.13.35422.31 (PR: [#7685](https://github.com/dotnet/vscode-csharp/pull/7685))
* Update Razor to 9.0.0-preview.24524.4 (PR: [#7692](https://github.com/dotnet/vscode-csharp/pull/7692))
  * Roslyn Tokenizer (#11086) (PR: [#11086](https://github.com/dotnet/razor/pull/11086))
    * **Experimental feature**
  * Add flush method and make it implementation detail on how that happens (#11087) (PR: [#11087](https://github.com/dotnet/razor/pull/11087))
  * Do not extract component into code block (#11069) (PR: [#11069](https://github.com/dotnet/razor/pull/11069))
    * **New code action to handle extracting razor code into a new razor component**
  * Handle EditorRequired *Changed/*Expression parameters (#11043) (PR: [#11043](https://github.com/dotnet/razor/pull/11043))
  * Avoid ambiguous `object` reference in generic component recovery (#11053) (PR: [#11053](https://github.com/dotnet/razor/pull/11053))
  * Move culture info check (#11057) (PR: [#11057](https://github.com/dotnet/razor/pull/11057))
  * Report a better error for void components (#11041) (PR: [#11041](https://github.com/dotnet/razor/pull/11041))
  * Ensure model directives are mapped at runtime (#11007) (PR: [#11007](https://github.com/dotnet/razor/pull/11007))
  * Including @using for Out-of-Scope Razor Component References (#10651) (PR: [#10651](https://github.com/dotnet/razor/pull/10651))
* Make checkDevCert a modal dialogue (PR: [#7704](https://github.com/dotnet/vscode-csharp/pull/7704))

# 2.53.x
* Update Roslyn to 4.13.0-1.24518.1 (PR: [#7670](https://github.com/dotnet/vscode-csharp/pull/7670))
  * Fix issue where server sometimes crashed when saving new C# file for the first time (PR: [#75509](https://github.com/dotnet/roslyn/pull/75509))
  * Report LSP loading telemetry (PR: [#75402](https://github.com/dotnet/roslyn/pull/75402))
* Bumped xamlTools to 17.13.35414.86 (PR: [#7664](https://github.com/dotnet/vscode-csharp/pull/7664))
* Escape code block in changelog (PR: [#7665](https://github.com/dotnet/vscode-csharp/pull/7665))
* Lookup Razor file context using its document uri. (PR: [#7663](https://github.com/dotnet/vscode-csharp/pull/7663))
* Update razor to 9.0.0-preview.24516.1 (PR: [#7667](https://github.com/dotnet/vscode-csharp/pull/7667))
    * Add CLaSP Request Tracking (PR: [#11015](https://github.com/dotnet/razor/pull/11015))
    * Fix potentially ambiguous System.Object in _Imports.razor (PR: [#10999](https://github.com/dotnet/razor/pull/10999))
    * Fix nullability to match specification (PR: [#11003](https://github.com/dotnet/razor/pull/11003))
    * Recognize `_Imports.razor` in the source generator (PR: [#10992](https://github.com/dotnet/razor/pull/10992))
    * Fix @inherits mapping for fuse (PR: [#10985](https://github.com/dotnet/razor/pull/10985))
    * Fix project publish (or: Various project system fixes) (PR: [#10983](https://github.com/dotnet/razor/pull/10983))
    * Emit and map empty csharp tokens (PR: [#10969](https://github.com/dotnet/razor/pull/10969))
    * Fix Generate Event Handler code action (PR: [#10967](https://github.com/dotnet/razor/pull/10967))
    * Add IProjectSnapshot.ContainsDocument to test document paths cheaply (PR: [#10975](https://github.com/dotnet/razor/pull/10975))
    * Refresh diagnostics on project changes (PR: [#10964](https://github.com/dotnet/razor/pull/10964))
    * Don't throw if we get an old/bad Inlay Hint request (PR: [#10968](https://github.com/dotnet/razor/pull/10968))
    * Fix on type formatting (PR: [#10949](https://github.com/dotnet/razor/pull/10949))

# 2.52.x
* Add  miscellaneous file open notifications  (PR: [#7652](https://github.com/dotnet/vscode-csharp/pull/7652))
* Require at least version 8.0.10 of the .net runtime (PR: [#7651](https://github.com/dotnet/vscode-csharp/pull/7651))
* Warn when the active file is not part of the open workspace (PR: [#7628](https://github.com/dotnet/vscode-csharp/pull/7628))
* Update debugger to 2.52.0 (PR: [#7648](https://github.com/dotnet/vscode-csharp/pull/7648))
* Ensure Razor is initialized when project loaded outside of the workspace (PR: [#7645](https://github.com/dotnet/vscode-csharp/pull/7645))
* Update Roslyn to 4.13.0-1.24511.1 (PR: [#7628](https://github.com/dotnet/vscode-csharp/pull/7628))
  * Add a WorkspaceKind property to ProjectContext. (PR: [#75384](https://github.com/dotnet/roslyn/pull/75384))
  * Convert more lambda rude edits to runtime rude edits (PR: [#75285](https://github.com/dotnet/roslyn/pull/75285))
* Bumped xamlTools to 17.12.35403.211 (PR: [#7629](https://github.com/dotnet/vscode-csharp/pull/7629))

# 2.51.17
* Update Roslyn to 4.13.0-1.24503.11 (PR: [#7618](https://github.com/dotnet/vscode-csharp/pull/7618))
  * LSP hover responses escape backticks within inline code (PR: [#75364](https://github.com/dotnet/roslyn/pull/75364))
  * Localize build host message output (PR: [#74910](https://github.com/dotnet/roslyn/pull/74910))
  * Log and report NFW when we fail to apply project system update (PR: [#75362](https://github.com/dotnet/roslyn/pull/75362))
  * Reduce allocations and UI thread CPU costs in WithDoNotCreateCreationPolicy (PR: [#75358](https://github.com/dotnet/roslyn/pull/75358))
  * Enable support for an LSP client to open source generated files (PR: [#75180](https://github.com/dotnet/roslyn/pull/75180))
  * Improve error reporting when reading bad metadata during EnC (PR: [#75304](https://github.com/dotnet/roslyn/pull/75304))
* Suppress recoverable errors from razor LSP (PR: [#7624](https://github.com/dotnet/vscode-csharp/pull/7624))
  * NOTE: this can be re-enabled by setting `razor.languageServer.suppressLspErrorToasts = false`
* Update Roslyn to 4.13.0-1.24501.3 (PR: [#7618](https://github.com/dotnet/vscode-csharp/pull/7618))
  * Fix issue loading analyzers when using EnforceCodeStyleInBuild (PR: [#75250](https://github.com/dotnet/roslyn/pull/75250))
* Update Razor to 9.0.0-preview.24480.1 (PR: [#7618](https://github.com/dotnet/vscode-csharp/pull/7618))
  * Fuse fix usings (PR: [#10925](https://github.com/dotnet/razor/pull/10925))
  * Fuse incorrect page directives (PR: [#10907](https://github.com/dotnet/razor/pull/10907))
  * Calculate SuppressAddComponentParameter in tooling (PR: [#10763](https://github.com/dotnet/razor/pull/10763))
  * Fix some `AssumeNotNull` assumptions (PR: [#10901](https://github.com/dotnet/razor/pull/10901))
  * Fixing HTML attribute commit (PR: [#10897](https://github.com/dotnet/razor/pull/10897))
  * Fix `FormattingContext` disposal (PR: [#10887](https://github.com/dotnet/razor/pull/10887))
  * Fix #10891 - Formatting does not respect indentation within Razor comment blocks (PR: [#10893](https://github.com/dotnet/razor/pull/10893))

# 2.50.25
* Update Roslyn to 4.13.0-1.24477.2 (PR: [#<>](https://github.com/dotnet/vscode-csharp/pull/<>))
  * Use MSBuild globs to determine which file changes are relevant (PR: [#75139](https://github.com/dotnet/roslyn/pull/75139))
  * Allow `<code>` in DocComments to render as a block in Hover response (PR: [#75215](https://github.com/dotnet/roslyn/pull/75215))
  * Ignore irrelevant exceptions when reporting LSP server NFW (PR: [#75150](https://github.com/dotnet/roslyn/pull/75150))
* Bumped xamltools to 17.12.35326.17 (PR: [#7610](https://github.com/dotnet/vscode-csharp/pull/7610))
* Do not remove documents if they are not files (PR: [#7607](https://github.com/dotnet/vscode-csharp/pull/7607))
* Support copilot registerRelatedFilesProvider API (PR: [#7605](https://github.com/dotnet/vscode-csharp/pull/7605))
* Update Debugger packages to v2.50.0 (PR: [#7597](https://github.com/dotnet/vscode-csharp/pull/7597))

# 2.49.25
* Update Razor to 9.0.0-preview.24467.1
  * Fix LF line-ending auto format bug (PR: [#10802](https://github.com/dotnet/razor/pull/10802))
* Bumped xamltools to 17.12.35319.159 (PR: [#7583](https://github.com/dotnet/vscode-csharp/pull/7583))
* Bump xamlTools to 17.12.35318.29 (PR: [#7577](https://github.com/dotnet/vscode-csharp/pull/7577))
* Register Copilot `relatedFilesProvider` for C# (PR: [#7578](https://github.com/dotnet/vscode-csharp/pull/7578))
* Update Roslyn to 4.12.0-3.24470.4 (PR: [#7589](https://github.com/dotnet/vscode-csharp/pull/7589))
  * Remove ResultId from RelatedDocumentsHandler (PR: [#75176](https://github.com/dotnet/roslyn/pull/75176))
  * Do not attempt to report EnC diagnostics for non-host workspaces (PR: [#75138](https://github.com/dotnet/roslyn/pull/75138))
  * Allow Razor to get diagnostics for cohosting (PR: [#75102](https://github.com/dotnet/roslyn/pull/75102))
Í
# 2.48.31
* Add signing support to VSIX (PR: [#7490](https://github.com/dotnet/vscode-csharp/pull/7490))
* Update Debugger to v2.47.0 (PR: [#7547](https://github.com/dotnet/vscode-csharp/pull/7547))
  * Adds in support for .NET 9 Break for Async User-Unhandled
* Do not inject 'debugConsoleVerbosity' for 'coreclr' (PR: [#7546](https://github.com/dotnet/vscode-csharp/pull/7546))
* Do not auto surround `<`, `[` and `(` in XAML. (PR: [#7540](https://github.com/dotnet/vscode-csharp/pull/7540))
* Fix resolve fix all code action (PR: [#7536](https://github.com/dotnet/vscode-csharp/pull/7536))
* Update Roslyn to 4.12.0-3.24463.6 (PR: [#7564](https://github.com/dotnet/vscode-csharp/pull/7564))
  * Fix order modifiers code action not showing up in vscode (PR: [#75092](https://github.com/dotnet/roslyn/pull/75092))
  * Log unit test output (PR: [#75084](https://github.com/dotnet/roslyn/pull/75084))
  * Fix issue where closing sourcelink document threw if not opened (PR: [#75046](https://github.com/dotnet/roslyn/pull/75046))
  * Expose sourcelink option to VSCode (PR: [#75044](https://github.com/dotnet/roslyn/pull/75044))
  * Report source generator failures in Hot Reload diagnostics (PR: [#75029](https://github.com/dotnet/roslyn/pull/75029))
  * Fix issue navigating from source link documents (PR: [#75030](https://github.com/dotnet/roslyn/pull/75030))
* Bump xamltools to 17.12.35311.18 (PR: [#7549](https://github.com/dotnet/vscode-csharp/pull/7549))
  * XAML color swatches

# 2.47.21
* Update Roslyn to 4.12.0-3.24456.2 (PR: [#7525](https://github.com/dotnet/vscode-csharp/pull/7525))
  * Avoid BuildHost crash in Mono due to missing types (PR: [#74994](https://github.com/dotnet/roslyn/pull/74994))
* Turn off word suggestions in XAML completions (PR: [#7516](https://github.com/dotnet/vscode-csharp/pull/7516))
* Bump xamltools to 17.12.35305.252 (PR: [#7521](https://github.com/dotnet/vscode-csharp/pull/7521))
  * XAML editor enabled various lightbulbs related to x:DataType, BindingContext and Bindings.

# 2.46.32
* Update Roslyn to 4.12.0-3.24430.2 (PR: [#7496](https://github.com/dotnet/vscode-csharp/pull/7496))
* Bump Razor to 9.0.0-preview.24427.2  (PR: [#7471](https://github.com/dotnet/vscode-csharp/pull/7471))
  * Suppress unique ids (#10791) (PR: [#10791](https://github.com/dotnet/razor/pull/10791))
  * Self-versioned documents (#10747) (PR: [#10747](https://github.com/dotnet/razor/pull/10747))
  * Remove ItemCollection from CodeRenderingContext (#10764) (PR: [#10764](https://github.com/dotnet/razor/pull/10764))
  * Moving formatting service to common layer (#10761) (PR: [#10761](https://github.com/dotnet/razor/pull/10761))
  * Allow LSP and cohosting to provide specialized methods to get a syntax tree (#10765) (PR: [#10765](https://github.com/dotnet/razor/pull/10765))
  * Update NOTICE.txt (#10768) (PR: [#10768](https://github.com/dotnet/razor/pull/10768))
  * Allow @@ as a fallback (#10752) (PR: [#10752](https://github.com/dotnet/razor/pull/10752))
  * Support component rename from an end tag (#10762) (PR: [#10762](https://github.com/dotnet/razor/pull/10762))
* Bump xamltools to 17.12.35230.10 (PR: [#7493](https://github.com/dotnet/vscode-csharp/pull/7493))

# 2.45.25
* Bump Roslyn to 4.12.0-2.24461.7 (PR: [#7544](https://github.com/dotnet/vscode-csharp/pull/7544))
  * Fix crash when closing source link documents (PR: [#75047](https://github.com/dotnet/roslyn/pull/75047))
  * Add option to disable source link (PR: [#75047](https://github.com/dotnet/roslyn/pull/75047))
  * Fix issue navigating from source link documents (PR: [#75033](https://github.com/dotnet/roslyn/pull/75033))
* Fix exception applying fix all code action (PR: [#7537](https://github.com/dotnet/vscode-csharp/pull/7537))

# 2.45.17
* Fix check for rzls being present (PR: [#7462](https://github.com/dotnet/vscode-csharp/pull/7462))
* Bump Razor to 9.0.0-preview.24418.1 (PR: [#7456](https://github.com/dotnet/vscode-csharp/pull/7456))
  * Don't add already known documents to the misc files project (#10753) (PR: [#10753](https://github.com/dotnet/razor/pull/10753))
  * Remove ItemCollection from TagHelperDescriptorProviderContext (#10720) (PR: [#10720](https://github.com/dotnet/razor/pull/10720))
  * Fix excerpt service to allow for multi line verbatim strings (#10675) (PR: [#10675](https://github.com/dotnet/razor/pull/10675))
  * Fix attribute parsing recovery (#10620) (PR: [#10620](https://github.com/dotnet/razor/pull/10620))
  * Turn off trailing whitespace triming in strings (#10646) (PR: [#10646](https://github.com/dotnet/razor/pull/10646))
  * Handle `:get`/`:set` in `EditorRequired` checking (#10628) (PR: [#10628](https://github.com/dotnet/razor/pull/10628))
* Include tooltip to Razor provisional completion (PR: [#7440](https://github.com/dotnet/vscode-csharp/pull/7440))
* Add option `dotnet.completion.triggerCompletionInArgumentLists` to disable completion in argument lists (PR: [#7446](https://github.com/dotnet/vscode-csharp/pull/7446))
* Bump Roslyn to 4.12.0-2.24422.6 (PR: [#7463](https://github.com/dotnet/vscode-csharp/pull/7463))
  * Fix error closing source link documents in VSCode (PR: [#74862](https://github.com/dotnet/roslyn/pull/74862))
  * Update LSP Protocol Types (PR: [#73911](https://github.com/dotnet/roslyn/pull/73911))
  * Fix issue projects would fail to load with missing output path error (PR: [#74791](https://github.com/dotnet/roslyn/pull/74791))
  * Expose option to disable completion triggers argument list (PR: [#74792](https://github.com/dotnet/roslyn/pull/74792))
* Update Debugger to v2.43.0 (PR: [#7420](https://github.com/dotnet/vscode-csharp/pull/7420))
* Bump xamltools to 17.12.35223.16 (PR: [#7464](https://github.com/dotnet/vscode-csharp/pull/7464))
* Added XAML Hot Reload support for x:FactoryMethod and x:Arguments
* Bump xamltools to 17.12.35304.30 (PR: [#7507](https://github.com/dotnet/vscode-csharp/pull/7508))

# 2.44.19
* Bump Roslyn to 4.12.0-2.24416.3 (PR: [#7448](https://github.com/dotnet/vscode-csharp/pull/7448))
  * Use EnableCodeStyleSeverity instead of AnalysisLevel to control new diagnostic severity behavior (PR: [#73843](https://github.com/dotnet/roslyn/pull/73843))
  * Cleanup LSP error reporting (PR: [#74530](https://github.com/dotnet/roslyn/pull/74530))
  * Add support in DevKit for source link go to definition (requires C# DevKit version `v1.10.6 (pre-release)` or higher) (PR: [#74626](https://github.com/dotnet/roslyn/pull/74626))
* Bump xamltools to 17.12.35216.22 (PR: [#7447](https://github.com/dotnet/vscode-csharp/pull/7447))
* Update Debugger to v2.43.0 (PR: [#7420](https://github.com/dotnet/vscode-csharp/pull/7420))
* Fix issue with Hot Reload not connecting when Android deploy/launch is too slow: https://github.com/microsoft/vscode-dotnettools/issues/1358

# 2.43.16
* Fix handling Razor files with non-ascii characters (PR: [#7442](https://github.com/dotnet/vscode-csharp/pull/7442))
* Bump Roslyn to 4.12.0-2.24413.5 (PR: [#7442](https://github.com/dotnet/vscode-csharp/pull/7442))
  * Fix URI comparisons for different casing (PR: [#74746](https://github.com/dotnet/roslyn/pull/74746))
  * Remove implicit unsafe cast in foreach(PR: [#74747](https://github.com/dotnet/roslyn/pull/74747))
  * Send a TextDocumentidentifier for razor dynamic file requests/responses (PR: [#74727](https://github.com/dotnet/roslyn/pull/74727))
  * Fix issues with VSCode LSP EA causing handlers to fail to load (PR: [#74700](https://github.com/dotnet/roslyn/pull/74700))
  * Reduce allocations in SyntaxEquivalence.AreEquivalent by using a more appropriate pooling mechanism for the stack it uses to walk trees. (PR: [#74610](https://github.com/dotnet/roslyn/pull/74610))
  * Reduce allocations in SyntaxNodeExtensions.GetMembers to instead execute a given lambda over the collection. (PR: [#74628](https://github.com/dotnet/roslyn/pull/74628))
  * Modify ISyntaxFacts methods to allocate less (PR: [#74596](https://github.com/dotnet/roslyn/pull/74596))
  * Fix cases where unused private members were not grayed out (PR: [#74589](https://github.com/dotnet/roslyn/pull/74589))
  * Fix URI handling when comparing encoded and unencoded URIs (PR: [#74544](https://github.com/dotnet/roslyn/pull/74544))
  * Only report project load events for initial load in VSCode (PR: [#74688](https://github.com/dotnet/roslyn/pull/74688))
  * Reduce allocations in AbstractSymbolCompletionProvider.CreateItems (PR: [#74670](https://github.com/dotnet/roslyn/pull/74670))
* Bump xamltools to 17.12.35209.18 (PR: [#7428](https://github.com/dotnet/vscode-csharp/pull/7428))
* Task 2187810: [VS Code] Add OnEnter rules to indent tags (PR: [#7426](https://github.com/dotnet/vscode-csharp/pull/7426))
* Fix completion handler bug that causes language server to crash (#7401) (PR: [#7406](https://github.com/dotnet/vscode-csharp/pull/7406))

# 2.41.26
* Bump Roslyn to 4.12.0-1.24376.3 (PR: [#7393](https://github.com/dotnet/vscode-csharp/pull/7393))
  * Fix race condition in LSP FindAllReferences when linked files were involved.(PR: [#74566](https://github.com/dotnet/roslyn/pull/74566))
  * Fix dll load issue when loading Razor projects in VSCode (PR: [#74570](https://github.com/dotnet/roslyn/pull/74570))
  * Don't bring up completion when deleting in an xml doc comment's text (PR: [#74558](https://github.com/dotnet/roslyn/pull/74558))
  * Merge changes from a single DidChange notification (PR: [#74268](https://github.com/dotnet/roslyn/pull/74268))
  * Support language features in metadata / decompiled source (PR: [#74488](https://github.com/dotnet/roslyn/pull/74488))
  * Fix crash in sighelp (PR: [#74510](https://github.com/dotnet/roslyn/pull/74510))
* Update Debugger Packages to v2.40.0 (PR: [#7390](https://github.com/dotnet/vscode-csharp/pull/7390))
* Update Razor to 9.0.0-preview.24366.2 (PR: [#7384](https://github.com/dotnet/vscode-csharp/pull/7384))
  * [FUSE] Component attribute nameof() (#10581) (PR: [#10581](https://github.com/dotnet/razor/pull/10581))
  * Pool CodeWriter ReadOnlyMemory<char> pages (#10585) (PR: [#10585](https://github.com/dotnet/razor/pull/10585))
  * Improve performance of `DefaultRazorTagHelperContextDiscoveryPhase` (#10602) (PR: [#10602](https://github.com/dotnet/razor/pull/10602))
  * Flesh out `PooledArrayBuilder<T>` a bit (#10606) (PR: [#10606](https://github.com/dotnet/razor/pull/10606))
* Bump xamltools to 17.12.35126.17 (PR: [#7392](https://github.com/dotnet/vscode-csharp/pull/7392))
* Add option to disable server gc (PR: [#7155](https://github.com/dotnet/vscode-csharp/pull/7155))
* Update the workspace status bar when the server is stopped. (PR: [#7352](https://github.com/dotnet/vscode-csharp/pull/7352))
* Update Debugger to v2.39.0 (PR: [#7342](https://github.com/dotnet/vscode-csharp/pull/7342))
* Bump xamltools to 17.12.35119.17 (PR: [#7366](https://github.com/dotnet/vscode-csharp/pull/7366))
* Update Roslyn to 4.12.0-1.24366.6 (PR: [#7356](https://github.com/dotnet/vscode-csharp/pull/7356))
  * Convert ImplementTypeOptions to editorconfig options (PR: [#74376](https://github.com/dotnet/roslyn/pull/74376))
  * Remove double array allocation in SemanticTokens (PR: [#74271](https://github.com/dotnet/roslyn/pull/74271))
  * Do not use memory mapped files on non-windows (PR: [#74339](https://github.com/dotnet/roslyn/pull/74339))
* Renamed settings (PR: [#7356](https://github.com/dotnet/vscode-csharp/pull/7356))
  * `dotnet.implementType.insertionBehavior` to `dotnet.typeMembers.memberInsertionLocation`
  * `dotnet.implementType.propertyGenerationBehavior` to `dotnet.typeMembers.propertyGenerationBehavior`

# 2.39.29
* Add language status bar item displaying project context for open files (PR: [#7321](https://github.com/dotnet/vscode-csharp/pull/7321), PR: [#7333](https://github.com/dotnet/vscode-csharp/pull/7333))
* Add language status bar item for workspace status (C# standalone) (PR: [#7254](https://github.com/dotnet/vscode-csharp/pull/7254), PR: [#7329])https://github.com/dotnet/vscode-csharp/pull/7329))
* Update Razor to 9.0.0-preview.24365.1 (PR: [#7354](https://github.com/dotnet/vscode-csharp/pull/7354))
  * Fix project info reading (PR: [#10623](https://github.com/dotnet/razor/pull/10623))
  * Fix NRE when invoking completion in empty document (PR: [#10610](https://github.com/dotnet/razor/pull/10610))
  * Improve perf in generator cache cases (PR: [#10577](https://github.com/dotnet/razor/pull/10577))
  * Handle InsertReplaceEdit for completion (PR: [#10563](https://github.com/dotnet/razor/pull/10563))
  * Use System.Text.Json for serialization (PR: [#10551](https://github.com/dotnet/razor/pull/10551))
  * Support `DocumentSymbol` results from Roslyn (PR: [#10560](https://github.com/dotnet/razor/pull/10560))
  * Use a named pipe to communicate projectinfo in vscode (PR: [#10521](https://github.com/dotnet/razor/pull/10521))
  * Reduce allocations in Razor's DirectiveVisitor (PR: [10521](https://github.com/dotnet/razor/pull/10521))
* Update Roslyn to 4.12.0-1.24359.11 (PR: [#7326](https://github.com/dotnet/vscode-csharp/pull/7326))
  * Fix issue causing error toasts to display on diff window views or new C# documents (PR: [#74300](https://github.com/dotnet/roslyn/pull/74300))
  * Fix issue where loaded projects would be missing references (PR: [#74189](https://github.com/dotnet/roslyn/pull/74189))
  * Fix UseNullPropagationCodeFixProvider for parenthesized property access (PR: [#74316](https://github.com/dotnet/roslyn/pull/74316))
  * Rename the record parameter when its property get renamed (PR: [#74168](https://github.com/dotnet/roslyn/pull/74168))
  * Report a diagnostic on missing body in partial property implementation (PR [#74224](https://github.com/dotnet/roslyn/pull/74224))
  * Do not offer 'convert' namespace when the ns has sibling types (PR [#74216](https://github.com/dotnet/roslyn/pull/74216))
  * Consume new Razor EA (PR: [#74134](https://github.com/dotnet/roslyn/pull/74134))
  * Report diagnostic for field and value in property accessors when used as primary expressions only (PR: [#74164](https://github.com/dotnet/roslyn/pull/74164))
  * Ensure an empty run result doesn't throw when generators are present (PR: [#74034](https://github.com/dotnet/roslyn/pull/74034))
  * Support navigating to an interceptor location when on an intercepted method call (PR: [#74006](https://github.com/dotnet/roslyn/pull/74006))
  * Add type hints for collection expressions (PR: [#74051](https://github.com/dotnet/roslyn/pull/74051))
  * Ensure source generated documents are up-to-date before analyzing EnC changes (PR: [#73989](https://github.com/dotnet/roslyn/pull/73989))
  * Support goto-def taking you from an interceptor method to the location being intercepted (PR: [#73992](https://github.com/dotnet/roslyn/pull/73992))
  * Various performance fixes
    * Reduce closures allocated during invocation of CapturedSymbolReplacement.Replacement (PR: [#74258](https://github.com/dotnet/roslyn/pull/74258))
    * Reduce allocations in SymbolDeclaredCompilationEvent (PR: [#74250](https://github.com/dotnet/roslyn/pull/74250))
    * Reduce allocations in AbstractProjectExtensionProvider.FilterExtensions (PR [#74112](https://github.com/dotnet/roslyn/pull/74112))
    * Avoid re-running all codeaction requests at low priority (PR: [#74083](https://github.com/dotnet/roslyn/pull/74083))
    * Reduce time spent in ConflictResolver.Session.GetNodesOrTokensToCheckForConflicts (PR: [#74101](https://github.com/dotnet/roslyn/pull/74101))
    * Avoid allocations in AbstractSyntaxIndex<>.GetIndexAsync( PR: [#74075](https://github.com/dotnet/roslyn/pull/74075))
* Bump xamltools to 17.12.35112.24 (PR: [#7309](https://github.com/dotnet/vscode-csharp/pull/7334))
  * Fixed issue with Exception type related to https://github.com/microsoft/vscode-dotnettools/issues/1247
  * Fixed Hot Reload not working on some Android device models: https://github.com/microsoft/vscode-dotnettools/issues/1241

# 2.38.16
* Start localizing additional strings (PR: [#7305](https://github.com/dotnet/vscode-csharp/pull/7305))
* Fix issue launching Razor server on macOS (PR: [#7300](https://github.com/dotnet/vscode-csharp/pull/7300))

# 2.37.26
* Bump xamltools to 17.11.35027.17 (PR: [#7288](https://github.com/dotnet/vscode-csharp/pull/7288))
  * Fix impossible to enter multiple spaces in attribute area
  * Fix cannot accept Copilot suggestion with Tab when IntelliSense is open
* Fixing snippets in Razor LSP completion (PR: [#7274](https://github.com/dotnet/vscode-csharp/pull/7274))
* Fix NRE in Razor completion. (PR: [#7272](https://github.com/dotnet/vscode-csharp/pull/7272))
* Update debugger to indicate Monterey as the lowest supported MacOS version (PR: [#7256](https://github.com/dotnet/vscode-csharp/pull/7256))
* Improve Razor completion experience (tag helpers, icons) (PR: [#7205](https://github.com/dotnet/vscode-csharp/pull/7205))

# 2.36.19
* Update Razor to 9.0.0-preview.24325.5 (PR: [#7277](https://github.com/dotnet/vscode-csharp/pull/7277))
  * Fix completion commit characters (PR: [#10533](https://github.com/dotnet/razor/pull/10533))
  * Add back roll foward to rzls (PR: [#10530](https://github.com/dotnet/razor/pull/10530))
  * Don't show misc files project in hover info (PR: [#10503](https://github.com/dotnet/razor/pull/10503))
  * Fold C# statement keyword blocks (PR: [#10496](https://github.com/dotnet/razor/pull/10496))
* Update Roslyn to 4.11.0-3.24320.2 (PR: [#7257](https://github.com/dotnet/vscode-csharp/pull/7257))
  * Add brokered service for Hot Reload in VS Code: GenericHotReloadAgentManagerService (PR: [#74029](https://github.com/dotnet/roslyn/pull/74029))
  * Bump razor to include fix for project serialization (PR: [#74021](https://github.com/dotnet/roslyn/pull/74021))
  * Fix find refs doing too much work lookign for types that had an alias to them in one file. (PR: [#74015](https://github.com/dotnet/roslyn/pull/74015))
  * Ensure source generated documents are up-to-date before analyzing EnC changes (PR: [#73989](https://github.com/dotnet/roslyn/pull/73989))
  * Fix project configuration telemetry for legacy csproj projects (PR: [#73995](https://github.com/dotnet/roslyn/pull/73995))
  * Throw when there is a syntax version mismatch in codelens (PR: [#73902](https://github.com/dotnet/roslyn/pull/73902))
* Remove runtime download of Razor telemetry pkg (PR: [#7236](https://github.com/dotnet/vscode-csharp/pull/7236))
* Remove legacy project.json support (PR: [#7244](https://github.com/dotnet/vscode-csharp/pull/7244))
* Update xamlTools to 17.11.35021.135
  * Trigger full page MAUI XAML Hot Reload when clicking the Hot Reload icon, matching VS Windows
  * Fix "Ambiguous reference" in HotReloadMobileTapInitializer (Issue: [#1204](https://github.com/microsoft/vscode-dotnettools/issues/1204))
  * Give descriptive error if using Hot Reload with Android on pre .NET8, saying to update .NET

# 2.35.15
* Improve reliability of documentation comment auto insertion (PR: [#7230](https://github.com/dotnet/vscode-csharp/pull/7230))
* Update Roslyn to 4.11.0-3.24313.9 (PR: [#7234](https://github.com/dotnet/vscode-csharp/pull/7234))
  * Fix issue serializing exceptions (PR: [#73851](https://github.com/dotnet/roslyn/pull/73851))
  * Cache the last string's hash to improve cpu cost in solution load (PR: [#73937](https://github.com/dotnet/roslyn/pull/73937))
  * Improve EnC log messages (PR: [#73919](https://github.com/dotnet/roslyn/pull/73919))
  * Reduce allocations in PENamespaceSymbol.GetMembers() (PR: [#73794](https://github.com/dotnet/roslyn/pull/73794))
  * Change global option change notification to batch all option changes (PR: [#73882](https://github.com/dotnet/roslyn/pull/73882))
  * Update msbuild version to 17.3.4 (PR: [#73283](https://github.com/dotnet/roslyn/pull/73283))
* Update XAML tools to 17.11.35013.26 (PR: [#7233](https://github.com/dotnet/vscode-csharp/pull/7233))
  * Fixes AutoInsert in MAUI
  * Support GUID properties when parsing XAML
  * Improve support for x:DataType in MAUI
* Update Razor to 9.0.0-preview.24311.4 (PR: [#7225](https://github.com/dotnet/vscode-csharp/pull/7225))
  * Fix Parsing regression from 8.0.205, commas after @ character
  * Improve diagnostic reliability for js/ts
  * Fix tooling for projects that don't use the razor sdk
* Update debugger packages to v2.34.1. (PR: [#7224](https://github.com/dotnet/vscode-csharp/pull/7224))

# 2.34.10
* Update Roslyn to 4.11.0-3.24307.2 (PR: [#7211](https://github.com/dotnet/vscode-csharp/pull/7211))
  * Avoid writing analyzer shadow copies to /tmp/ on Unix (PR: [#73809](https://github.com/dotnet/roslyn/pull/73809))
  * Fix exponential blowup parsing pathological files (PR: [#73788](https://github.com/dotnet/roslyn/pull/73788))
  * Fix serialization of capabilities in onautoinsert (PR: [#73867](https://github.com/dotnet/roslyn/pull/73867))
* Update Debugger Packages to v2.33.0 (PR: [#7204](https://github.com/dotnet/vscode-csharp/pull/7204))

# 2.33.16
* Update Roslyn to 4.11.0-3.24304.4 (PR: [#7191](https://github.com/dotnet/vscode-csharp/pull/7191))
  * Fix build host when only the .net 6 SDK is installed (PR: [#73818](https://github.com/dotnet/roslyn/pull/73818))
  * Bump Razor to 9.0.0-preview.24281.3 (PR: [#73817](https://github.com/dotnet/roslyn/pull/73817))
  * Fix null reference exception during shutdown (PR: [#73790](https://github.com/dotnet/roslyn/pull/73790))
  * Fix race causing workspace diagnostics to be stale (PR: [#73653](https://github.com/dotnet/roslyn/pull/73653))
  * Reduce upfront assembly loads in language server (PR: [#73566](https://github.com/dotnet/roslyn/pull/73566))
  * Update Debugger.Contracts to 17.11.0-beta.24274.2 (PR: [#73748](https://github.com/dotnet/roslyn/pull/73748))
  * Fix signature help in nested method calls (PR: [#73606](https://github.com/dotnet/roslyn/pull/73606))
  * Ignore drive casing when comparing paths for .editorconfig on windows platforms (PR: [#73380](https://github.com/dotnet/roslyn/pull/73380))
  * Remove dependency on all Roslyn assemblies from build host (PR: [#73497](https://github.com/dotnet/roslyn/pull/73497))
  * Various performance improvements and allocation reductions
    * Improve AddImport conflict detection performance (PR: [#73780](https://github.com/dotnet/roslyn/pull/73780))
    * Modify (Large/Source)Text.ParseLineStart to specify an initial capacity for line count (PR: [#73701](https://github.com/dotnet/roslyn/pull/73701))
    * Reduce exceptions in work queue (PR: [#73766](https://github.com/dotnet/roslyn/pull/73766))
    * Run providers in parallel when determining if we should show the lightbulb icon (PR: [#73758](https://github.com/dotnet/roslyn/pull/73758))
    * Change the DocumentationCommentId to use a PooledStringBuilder (PR: [#73737](https://github.com/dotnet/roslyn/pull/73737))
    * Avoid unnecessary array+linq allocs in common case (PR: [#73727](https://github.com/dotnet/roslyn/pull/73727))
    * Improve performance in async / await keyword highlighting (PR: [#73721](https://github.com/dotnet/roslyn/pull/73721))
    * Avoid unnecessary tree walk when hitting non-relevant directives (PR: [#73720](https://github.com/dotnet/roslyn/pull/73720))
    * Utilize ImmutableCollectionsMarshal to get ROS for XxHash128.Hash call (PR: [#73692](https://github.com/dotnet/roslyn/pull/73692))
    * Use IAsyncEnumerable for Find References (PR: [#73613](https://github.com/dotnet/roslyn/pull/73613))
    * Compute classifications for FAR results in parallel (PR: [#73599](https://github.com/dotnet/roslyn/pull/73599))
    * Switch to a List as the backing store for the FAR window from an ImmutableList (PR: [#73589](https://github.com/dotnet/roslyn/pull/73589))
    * Switch FAR data from an immutable dictionary to an immutable array (PR: [#73587](https://github.com/dotnet/roslyn/pull/73587))
    * More classification perf fixes. (PR: [#73535](https://github.com/dotnet/roslyn/pull/73535))
    * Avoid unnecessary allocations while finding token matches in a file (PR: [#73547](https://github.com/dotnet/roslyn/pull/73547))
    * Lower the amount of time FAR spends in classification by 4% (PR: [#73533](https://github.com/dotnet/roslyn/pull/73533))

# 2.33.13
* Update xamlTools to 17.11.34931.156 (PR: [#7195](https://github.com/dotnet/vscode-csharp/pull/7195))
  * Support XAML Hot Reload on iOS physical devices
  * Encrypt Hot Reload connection
  * Fix issue where WinUI Hot Reload stops working on successive debug sessions
  * Fix issue where Hot Reload sometimes doesn't work on first debug launch
* Include process environment variables when running shell commands (PR: [#7152](https://github.com/dotnet/vscode-csharp/pull/7152))

# 2.32.14
* Use XML settings for XAML language-configuration.json (PR: https://github.com/dotnet/vscode-csharp/pull/7162)
* Bump xamlTools to the latest (PR: https://github.com/dotnet/vscode-csharp/pull/7161)
* Update Debugger to v2.30.1 (PR: https://github.com/dotnet/vscode-csharp/pull/7145)

# 2.31.28
* Update Razor to use source generator shipped in extension instead of the SDK (PR: [#7134](https://github.com/dotnet/vscode-csharp/pull/7134))
  * Fixes incorrect 'Amibuity between' errors displaying in Razor files (Issue: [#10351](https://github.com/dotnet/razor/issues/10351))
* Update Roslyn to 4.11.0-2.24267.3 (PR: [#7134](https://github.com/dotnet/vscode-csharp/pull/7134))
  * Allow Razor to use source generator shipped with tooling (PR: [#73524](https://github.com/dotnet/roslyn/pull/73524))
  * Various performance improvements and allocation reductions
    * Reduce allocations in retrieving text from parsed trees (PR: [#73512](https://github.com/dotnet/roslyn/pull/73512))
    * Improve code action performance (PR: [#73493](https://github.com/dotnet/roslyn/pull/73493))
    * Reduce more allocations in formatting. (PR: [#73487](https://github.com/dotnet/roslyn/pull/73487))
    * Reduce allocations in formatting. (PR: [#73475](https://github.com/dotnet/roslyn/pull/73475))
    * Reduce allocations in simplification (PR: [#73473](https://github.com/dotnet/roslyn/pull/73473))
    * Remove array allocations for formatting rules. (PR: [#73458](https://github.com/dotnet/roslyn/pull/73458))
    * Optimize suppress operations during formatting. (PR: [#73456](https://github.com/dotnet/roslyn/pull/73456))
    * Produce less string allocs while formatting documents (PR: [#73452](https://github.com/dotnet/roslyn/pull/73452))
    * Improve memory allocs in interval trees (PR: [#73451](https://github.com/dotnet/roslyn/pull/73451))
  * Switch to System.Text.Json serialization in LSP server (PR: [#73207](https://github.com/dotnet/roslyn/pull/73207))
  * Add dynamic registration for razor and cshtml files (PR: [#73369](https://github.com/dotnet/roslyn/pull/73369))

# 2.30.24
* XAML IntelliSense for .NET MAUI (Issue: [#565](https://github.com/microsoft/vscode-dotnettools/issues/565))
  * Controlled by feature flag `dotnet.enableXamlTools` which is on by default
  * Requires C# Dev Kit and .NET MAUI extensions
* Update Roslyn to 4.11.0-2.24259.4 (PR: [#7117](https://github.com/dotnet/vscode-csharp/pull/7117))
  * Shrink the size and remove unnecessary dependencies in the build host (PR: [#73393](https://github.com/dotnet/roslyn/pull/73393))
  * Make fix-all code action more parallel (PR: [#73356](https://github.com/dotnet/roslyn/pull/73356))
  * Allow use of more Hot Reload brokered services by LSP (for VS Code) (PR: [#73240](https://github.com/dotnet/roslyn/pull/73240))
  * Improve parallel processing in FAR (PR: [#73253](https://github.com/dotnet/roslyn/pull/73253))
  * Improve parallel processing in NavTo (PR: [#73249](https://github.com/dotnet/roslyn/pull/73249))
* Add temporary option, `dotnet.server.suppressLspErrorToasts` to allow suppression of recoverable LSP error toasts (PR: [#7106](https://github.com/dotnet/vscode-csharp/pull/7106))
* Update Debugger to v2.30.0 (PR: [#7101](https://github.com/dotnet/vscode-csharp/pull/7101))
  * Adds support for disabling implict evaluation of properties and functions (Issue: [#3173](https://github.com/dotnet/vscode-csharp/pull/3173))
* Don't download razor telemetry if disabled by vscode (PR: [#7092](https://github.com/dotnet/vscode-csharp/pull/7092))

# 2.29.11
* List solution filter files (.slnf) in the 'Open Solution' command. (PR: [#7082](https://github.com/dotnet/vscode-csharp/pull/7082))
* No longer activate on the presence of .sln or .slnf files (PR: [#7081](https://github.com/dotnet/vscode-csharp/pull/7081))
* Update Debugger Packages to v2.28.1 (PR: [#7072](https://github.com/dotnet/vscode-csharp/pull/7072))

# 2.28.8
* Update Roslyn to 4.11.0-1.24226.4 (PR: [#7069](https://github.com/dotnet/vscode-csharp/pull/7069))
  * Separate document diagnostics into multiple buckets to improve diagnostics performance (PR: [#73073](https://github.com/dotnet/roslyn/pull/73073))
  * Improve performance of diagnostics when analysis is set to fullSolution (PR: [#73201](https://github.com/dotnet/roslyn/pull/73201))
  * updated Telemetry to 17.11.8 and Utilities.Internal to 16.3.73 (PR: [#73107](https://github.com/dotnet/roslyn/pull/73107))
  * Fix issue where file watchers for Razor documents were not created (PR: [#73077](https://github.com/dotnet/roslyn/pull/73077))
* Upgrade Debugger for 2.19.18 Release (PR: [#7060](https://github.com/dotnet/vscode-csharp/pull/7060))
* Textmate: fix Razor expression classification inside of HTML tags using injection (PR: [#7055](https://github.com/dotnet/vscode-csharp/pull/7055))
* Textmate: fix Razor expression classification inside of HTML tags (PR: [#7051](https://github.com/dotnet/vscode-csharp/pull/7051))

# 2.26.13
* Update Roslyn to 4.11.0-1.24209.10 (PR: [#<>](https://github.com/dotnet/vscode-csharp/pull/<>))
  * Fix issue with case sensitivity when finding documentIds for URIs (PR: [#72965](https://github.com/dotnet/roslyn/pull/72965))
  * Bulk add/remove projects to workspace (PR: [#72957](https://github.com/dotnet/roslyn/pull/72957))
  * Allow language specific handlers to use their own types for serialization (PR: [#72230](https://github.com/dotnet/roslyn/pull/72230))
  * Update VS telemetry for devkit (PR: [#72894](https://github.com/dotnet/roslyn/pull/72894))
* Bump Razor to 7.0.0-preview.24178.4 (PR: [#7017](https://github.com/dotnet/vscode-csharp/pull/7017))
  * Add option to force runtime code generation for razor (a.k.a fuse)
  * [Fix vscode fuse feature flag (10169)](https://github.com/dotnet/razor/pull/10169)
  * [Replace `BatchingWorkQueue` with `AsyncBatchingWorkQueue` from Roslyn (10140)](https://github.com/dotnet/razor/pull/10140)

## 2.24.17
* Add oboslete classification definitions to vs2019 themes (PR: [#7011](https://github.com/dotnet/vscode-csharp/pull/7011))
* Bump Roslyn to 4.11.0-1.24179.11 (PR: [#7011](https://github.com/dotnet/vscode-csharp/pull/7011))
  * Add feature to strike out obsolete symbols (PR: [#72156](https://github.com/dotnet/roslyn/pull/72156))
  * Fix issue where some file changes would be ignored on Windows due to casing (PR: [#72555](https://github.com/dotnet/roslyn/pull/72555))
  * Drop win32-ia32 language server support (PR: [#72605](https://github.com/dotnet/roslyn/pull/72605))
  * Use built in Razor source generator instead of generator from SDK. (PR: [#72482](https://github.com/dotnet/roslyn/pull/72482))
  * Always log LSP server processId and increase attach timeout (PR: [#72531](https://github.com/dotnet/roslyn/pull/72531))
* Bump razor and update changelog (PR: [#7005](https://github.com/dotnet/vscode-csharp/pull/7005))
  * Tweak RazorConfigurationFormatter to account for serialization format change (PR: [#10157](https://github.com/dotnet/razor/pull/10157))
  * Use PooledArrayBuilder<SyntaxToken> throughout parsers and tokenizer (PR [#10095](https://github.com/dotnet/razor/pull/10095))
  * Fix hot path string allocations from ProjectKey (PR: [#10138](https://github.com/dotnet/razor/pull/10138))
  * Disable latest runtime patch (PR: [#10133](https://github.com/dotnet/razor/pull/10133))

## 2.23.15
* Rename RazorComponentAttribute semantic token to razorComponentAttribute (PR: [#6867](https://github.com/dotnet/vscode-csharp/pull/6867))
* Drop win32-ia32 platform support (PR: [#6983](https://github.com/dotnet/vscode-csharp/pull/6983))
* Fix some issues with casing when comparing Razor files (PR: [#6974](https://github.com/dotnet/vscode-csharp/pull/6974))
* Do not timeout on connecting to the server if waitForDebugger is set (PR: [#6969](https://github.com/dotnet/vscode-csharp/pull/6969))
* Bump Razor and update changelog (PR: [#6965](https://github.com/dotnet/vscode-csharp/pull/6965))
  * Fix an issue that could cause numerous semantic tokens LSP failures on new projects (PR: [#10050](https://github.com/dotnet/razor/pull/10050))
  * Fix an issue with running on .NET 9 preview builds (PR: [#10064](https://github.com/dotnet/razor/pull/10064))
* Update Debugger Packages to v2.19.17 (PR: [#6958](https://github.com/dotnet/vscode-csharp/pull/6958))

## 2.23.2
- Updated debugger to fix .NET debugging break with searchNuGetOrgSymbolServer enabled (PR: [#6937](https://github.com/dotnet/vscode-csharp/pull/6937))
- Update Razor to add formatting option to force open brace onto the next line after a @code or @functions block (PR: [#10018](https://github.com/dotnet/razor/pull/10018))

## 2.22.5
* Update Razor to 7.0.0-preview.24165.1 (PR: [#6922](https://github.com/dotnet/vscode-csharp/pull/6922))
  * Fix casing issues that cause missing components in Razor files (PR: [#10050](https://github.com/dotnet/razor/pull/10050))

## 2.22.2
- Update Roslyn to run on .NET 8 (PR: [#6920](https://github.com/dotnet/vscode-csharp/pull/6920))
  * Upgrade language server to run on .NET 8 (PR: [#72247](https://github.com/dotnet/roslyn/pull/72247))
  * Refactors LSP server extension assembly loading (PR: [#71862](https://github.com/dotnet/roslyn/pull/71862))
  * Report better warnings and errors if build hosts exit abnormally (PR: [#71909](https://github.com/dotnet/roslyn/pull/71909))
- Update Razor to 7.0.0-preview.24161.6 (PR: [#6922](https://github.com/dotnet/vscode-csharp/pull/6922))
  - Upgrade language server to run on .NET 8 (PR: [#9981](https://github.com/dotnet/razor/pull/9981))
  - Support inlay hints (PR: [#9904](https://github.com/dotnet/razor/pull/9904) and [#6857](https://github.com/dotnet/vscode-csharp/pull/6857))
  - Don't ship as self-contained (PR: [#9891](https://github.com/dotnet/razor/pull/9891))
  - Better using directive completiong (PR: [#9982](https://github.com/dotnet/razor/pull/9982))
  - Add option to format code block open brace on new line (PR: [#10018](https://github.com/dotnet/razor/pull/10018) and [#6939](https://github.com/dotnet/vscode-csharp/pull/6939))

## 2.19.13
* Fix `Attribute` snippet (PR: [#6879](https://github.com/dotnet/vscode-csharp/pull/6879))
* Add grammar support for new Razor directives: rendermode, preservewhitespace and typeparam (PR: [#6887](https://github.com/dotnet/vscode-csharp/pull/6887))
* Ensure failures to connect to the named pipe are propagated (PR: [#6881](https://github.com/dotnet/vscode-csharp/pull/6881))
* Update Razor to 7.0.0-preview.24079.3 (PR: [#6841](https://github.com/dotnet/vscode-csharp/pull/6841))
  * Fix an issue with component hover not showing enough information (PR: [dotnet/razor#9862](https://github.com/dotnet/razor/pull/9862))

# 2.18.15
* Fix regression in override completion (PR: [#6869](https://github.com/dotnet/vscode-csharp/pull/6869))
* Update debugger to 2.18.0 release (PR: [#6853](https://github.com/dotnet/vscode-csharp/pull/6853))

## 2.17.7
* Update Roslyn to 4.10.0-2.24102.11 (PR: [#6847](https://github.com/dotnet/vscode-csharp/pull/6847))
  * Fix another issue loading .NET projects when only the 6.0 SDK is installed (PR: [#71881](https://github.com/dotnet/roslyn/pull/71881))
  * Fix request info leak when project loading is cancelled (PR: [#71737](https://github.com/dotnet/roslyn/pull/71737))
  * Load Roslyn DevKit assemblies into the default ALC (PR: [#71807](https://github.com/dotnet/roslyn/pull/71807))

## 2.16.24
* Update Roslyn to 4.10.0-1.24069.13 (PR: [#6823](https://github.com/dotnet/vscode-csharp/pull/6823))
  * Fix request metric logging (PR: [#71734](https://github.com/dotnet/roslyn/pull/71734))
  * Fix issue loading .NET 6.0 projects when only the 6.0 SDK is installed (PR: [#71597](https://github.com/dotnet/roslyn/pull/71597))

## 2.15.30
* Update Roslyn to 4.10.0-1.24058.1 (PR: [#6791](https://github.com/dotnet/vscode-csharp/pull/6791))
  * Fix error when a source generated file was present in find references or go to definition requests (PR: [#71395](https://github.com/dotnet/roslyn/pull/71395))
  * Remove usages of incorrectly licensed library (Microsoft.VisualStudio.LanguageServer.Protocol) for serialization of LSP json messages (PR: [#68990](https://github.com/dotnet/roslyn/pull/68990))
  * Add custom Roslyn serialization code for LSP json messages (PR: [#71141](https://github.com/dotnet/roslyn/pull/71141))
  * Use named executables for the language server process on Windows and Linux (PR: [#71007](https://github.com/dotnet/roslyn/pull/71007))
  * Add back LSP request telemetry in CLaSP queue (PR: [#71157](https://github.com/dotnet/roslyn/pull/71157))
* Fix command enablement by using specific activation contexts for O#, Roslyn standalone, and Roslyn devkit (PR: [#6782](https://github.com/dotnet/vscode-csharp/pull/6782))
* Update Razor to 7.0.0-preview.23627.2 (PR: [#6770](https://github.com/dotnet/vscode-csharp/pull/6770)
  * Fixed issue where Razor trace level was ignored. New `razor.server.trace` setting created that is not ignored (PR: [dotnet/razor#9745](https://github.com/dotnet/razor/pull/9745))
* Update OmniSharp to 1.39.11 (PR: [#6771](https://github.com/dotnet/vscode-csharp/pull/6771))
  * Fix loading AspNetCore projects by shipping the AspNetCore EA library
  * Update SDKs and dependencies ([omnisharp-roslyn/#2586](https://github.com/OmniSharp/omnisharp-roslyn/issues/2586), PR: [omnisharp-roslyn/#2588](https://github.com/OmniSharp/omnisharp-roslyn/pull/2588))
  * Updated to latest dotnet-script 1.5.0 (PR: [omnisharp-roslyn/#2585](https://github.com/OmniSharp/omnisharp-roslyn/pull/2585))
* Update checkForDevCert aka.ms link (PR: [#6769](https://github.com/dotnet/vscode-csharp/pull/6769))
* Support debug apps running under mono runtime using vsdbg (PR: [#6752](https://github.com/dotnet/vscode-csharp/pull/6752))
* Update debugger to 2.9.1 (PR: [#6765](https://github.com/dotnet/vscode-csharp/pull/6765))
* Remove check for projectPath for resolveDebugConfiguration (PR: [#6754](https://github.com/dotnet/vscode-csharp/pull/6754))

## 2.14.8
* Fix Remote Process Listing from Windows (PR: [#6730](https://github.com/dotnet/vscode-csharp/pull/6730))
* Fix description of debugger `console` setting (PR: [#6726](https://github.com/dotnet/vscode-csharp/pull/6726))
* Read extension paths option (PR: [#6724](https://github.com/dotnet/vscode-csharp/pull/6724))

## 2.13.10
* Update Roslyn to 4.9.0-3.23604.10 (PR: [#6676](https://github.com/dotnet/vscode-csharp/pull/6676))
  * Pass through folders for additional files (PR: [#71061](https://github.com/dotnet/roslyn/pull/71061))
  * Automatically detect missing NuGet packages and restore (PR: [#70851](https://github.com/dotnet/roslyn/pull/70851))
  * Enable route embedded language features in vscode (PR: [#70927](https://github.com/dotnet/roslyn/pull/70927))
* Add automatic nuget restore support to C# standalone (PR: [#6676](https://github.com/dotnet/vscode-csharp/pull/6676))
* Update required VSCode version to 1.75.0 (PR: [#6711](https://github.com/dotnet/vscode-csharp/pull/6711))
* Update debugger docs to point to official documentation (PR: [#6674](https://github.com/dotnet/vscode-csharp/pull/6674))

## 2.12.19
* Update Roslyn to 4.9.0-2.23571.2 (PR: [#6681](https://github.com/dotnet/vscode-csharp/pull/6681))
  * Workaround vscode bug with returning defaultBehavior from prepareRename (PR: [#70840](https://github.com/dotnet/roslyn/pull/70840))
  * Implement textDocument/prepareRename to show error in invalid rename locations (PR: [#70724](https://github.com/dotnet/roslyn/pull/70724))
  * Improve Hover markdown on 'await' keyword (PR: [#70629](https://github.com/dotnet/roslyn/pull/70629))
* Remove blazor debugging extension (PR: [#5579](https://github.com/dotnet/vscode-csharp/pull/5579))
* Fix issue with mismatch in casing in solution file (PR: [#6683](https://github.com/dotnet/vscode-csharp/pull/6683))
* Add nested code actions to csharp extension (PR: [#6572](https://github.com/dotnet/vscode-csharp/pull/6572))
* Direct debugger setting documentation to code.visualstudio.com (PR: [#6659](https://github.com/dotnet/vscode-csharp/pull/6659))
* Add a timeout for downloading razor telemetry (PR: [#6622](https://github.com/dotnet/vscode-csharp/pull/6622))
* Rearrange settings sections into actual categories (PR: [#6652](https://github.com/dotnet/vscode-csharp/pull/6652))

## 2.10.28
* Fix C# Debugger telemetry (PR: [#6627](https://github.com/dotnet/vscode-csharp/pull/6627))
* Add support for deduping build diagnostics from C# Devkit (PR: [#6543](https://github.com/dotnet/vscode-csharp/pull/6543))
* Update Roslyn to 4.9.0-1.23530.4 (PR: [#6603](https://github.com/dotnet/vscode-csharp/pull/6603))
  * Enable NuGet restore commands `dotnet.restore.all` and `dotnet.restore.project` (PR: [#70588](https://github.com/dotnet/roslyn/pull/70588))
  * Fix issue where server did not reload projects after NuGet restore (PR: [#70602](https://github.com/dotnet/roslyn/pull/70602))
* Update debugger to 2.9.0 (PR: [#6623](https://github.com/dotnet/vscode-csharp/pull/6623))
  * Flush `Console.Write` buffer more often (Fixes: [#6598](https://github.com/dotnet/vscode-csharp/issues/6598))
  * Fix logpoint freezing on start (Fixes: [#6585](https://github.com/dotnet/vscode-csharp/issues/6585))
  * Fix logpoints when using variables after breakpoint breaks (Fixes: [#583](https://github.com/microsoft/vscode-dotnettools/issues/583))
* Update README.md to rename the Runtime dependency (PR: [#6617](https://github.com/dotnet/vscode-csharp/pull/6617))

## 2.9.20
* Bump Roslyn to 4.9.0-1.23526.14 (PR: [#6608](https://github.com/dotnet/vscode-csharp/pull/6608))
  * Fix some project loading issues caused by evaluation failures (PR: [#70496](https://github.com/dotnet/roslyn/pull/70496))
  * Ensure evaluation diagnostics are logged during project load (PR: [#70467](https://github.com/dotnet/roslyn/pull/70467))
  * Include evaluation results in binlogs (PR: [#70472](https://github.com/dotnet/roslyn/pull/70472))
  * Fix failure to start language server when pipe name is too long (PR: [#70492](https://github.com/dotnet/roslyn/pull/70492))
* Update Razor to 7.0.0-preview.23528.1 (PR: [#6607](https://github.com/dotnet/vscode-csharp/pull/6607))
* Support platform agnostic Razor language server & telemetry (PR: [#6600](https://github.com/dotnet/vscode-csharp/pull/6600))
* Fix issue where runtime from PATH was not found when only 7.0.100 SDK was installed (PR: [#6601](https://github.com/dotnet/vscode-csharp/pull/6601))

## 2.8.23
* Fix various failed requests in razor documents (PR: [#6580](https://github.com/dotnet/vscode-csharp/pull/6580))
* Update Roslyn to 4.9.0-1.23519.13 (PR: [#6573](https://github.com/dotnet/vscode-csharp/pull/6573))
  * Filter completion list only with text before cursor (PR: [#70448](https://github.com/dotnet/roslyn/pull/70448))
  * Bump MSBuild.StructuredLogger package version (PR: [#70157](https://github.com/dotnet/roslyn/pull/70157))
  * Fix issues launching the server when a .NET 7 preview 7 runtime is installed (PR: [#70446](https://github.com/dotnet/roslyn/pull/70446))
  * Ensure LSP didChange processing matches specification. (PR: [#70407](https://github.com/dotnet/roslyn/pull/70407))
* Debugger: Support Console.ReadLine with 'internalConsole' (PR: [#6569](https://github.com/dotnet/vscode-csharp/pull/6569))
* Add dotnet executable path in list runtimes command (PR: [#6559](https://github.com/dotnet/vscode-csharp/pull/6559))
* Update Razor to 7.0.0-preview.23516.2 (PR: [#6550](https://github.com/dotnet/vscode-csharp/pull/6550))
  * Make sure correct info is passed in code action resolve (PR: [razor#9420](https://github.com/dotnet/razor/pull/9420))

## 2.7.25
* Update Razor to 7.0.0-preview.23513.5 (PR: [#6551](https://github.com/dotnet/vscode-csharp/pull/6551))
  * Reduce noisy errors when viewing git diff (PR: [razor#9407](https://github.com/dotnet/razor/pull/9407))
* Update Roslyn to 4.9.0-1.23513.7 (PR: [#6548](https://github.com/dotnet/vscode-csharp/pull/6548))
  * Fix extraneous error when connecting to devkit (PR: [#70298](https://github.com/dotnet/roslyn/pull/70298))
  * Add support for using Mono to load .NET Framework projects on macOS and Linux (PR: [#70263](https://github.com/dotnet/roslyn/pull/70263))
  * Fix source generator and analyzer output not being recognized if you didn't have C# Dev Kit installed (PR: [#70331](https://github.com/dotnet/roslyn/pull/70331))
* Hide debug console when using `"console": "integratedTerminal"` (PR: [#6523](https://github.com/dotnet/vscode-csharp/pull/6523))
* Fix dotnet path resolution when using snap installed packages (PR: [#6515](https://github.com/dotnet/vscode-csharp/pull/6515))
* Track debugging sessions until csdevkit is initialized (PR: [#6480](https://github.com/dotnet/vscode-csharp/pull/6480))
* Update vsdbg and vsdbg-ui to 2.0.4 (PR: [#6517](https://github.com/dotnet/vscode-csharp/pull/6517))
* Debugger: better handle long strings ([#6496](https://github.com/dotnet/vscode-csharp/issues/6496)). Strings are truncated if they are longer than 1024 UTF-16 characters, but the full value  up to 5,242,880 characters or 10 megabytes, is available using 'Copy Value' in the watch or variables window. Truncated strings will end with '...'.
* Add setting to control Razor component commit behaviour (PR: [#6506](https://github.com/dotnet/vscode-csharp/pull/6506))
* Razor textmate colorization fixes (PR: [#6514](https://github.com/dotnet/vscode-csharp/pull/6514))
* Update Razor version to 7.0.0-preview.23475.5 (PR: [#6506](https://github.com/dotnet/vscode-csharp/pull/6506))
  * Add setting for whether to complete components with space (PR: [razor#9379](https://github.com/dotnet/razor/pull/9379))

## 2.6.24
* Update Roslyn version to 4.9.0-1.23506.7 (PR: [#6447](https://github.com/dotnet/vscode-csharp/pull/6447))
  * Fix various issues with project loading and allow fallbacks to .NET framework msbuild (PR: [#70240](https://github.com/dotnet/roslyn/pull/70240))
* Fix some Razor colorization issues (PR: [#6502](https://github.com/dotnet/vscode-csharp/pull/6502))
* Fire telemetry if Razor buffers get out of sync, and recover from same (PR: [#6494](https://github.com/dotnet/vscode-csharp/pull/6494))
* Update OmniSharp to 1.39.10 (PR: [#6491](https://github.com/dotnet/vscode-csharp/pull/6491))
  * Add RazorComplier EA to support razor generators (PR: [omnisharp-roslyn#2572](https://github.com/OmniSharp/omnisharp-roslyn/pull/2572))
  * Add Kind parameter to InlayHint (PR: [omnisharp-roslyn#2570](https://github.dev/OmniSharp/omnisharp-roslyn/pull/2570))
  * Do not include commit characters if the typed span is empty (PR: [omnisharp-roslyn#2569](https://github.com/OmniSharp/omnisharp-roslyn/pull/2569))
  * Update Roslyn to version 4.9.0-1.23504.3 (PR: [omnisharp-roslyn#2567](https://github.com/OmniSharp/omnisharp-roslyn/pull/2567))
  * Async diagnostics analyzer work queue (PR: [omnisharp-roslyn#2351](https://github.com/OmniSharp/omnisharp-roslyn/pull/2351))
  * Add InlayHint implementation to OmniSharp.LSP (PR: [omnisharp-roslyn#2566](https://github.com/OmniSharp/omnisharp-roslyn/pull/2566))
  * Include the project file name when invoking `dotnet build` (PR: [omnisharp-roslyn#2565](https://github.com/OmniSharp/omnisharp-roslyn/pull/2565))
  * feat: ignore diagnostics for generated code (PR: [omnisharp-roslyn#2509](https://github.com/OmniSharp/omnisharp-roslyn/pull/2509))
  * Update documentation to reflect --stdio flag deprecation (#2439) (PR: [omnisharp-roslyn#2554](https://github.com/OmniSharp/omnisharp-roslyn/pull/2554))
  * Update Roslyn to version 4.8.0-1.23374.10 (PR: [omnisharp-roslyn#2555](https://github.com/OmniSharp/omnisharp-roslyn/pull/2555))
  * Use double quote when quoting un script path (PR: [omnisharp-roslyn#2553](https://github.com/OmniSharp/omnisharp-roslyn/pull/2553))
  * Use core LSP TokenTypes where possible and validate token names (PR: [omnisharp-roslyn#2548](https://github.com/OmniSharp/omnisharp-roslyn/pull/2548))
* Add Razor C# semantic tokens support in VS Code (PR: [#6489](https://github.com/dotnet/vscode-csharp/pull/6489))
* Update Roslyn version to 4.9.0-1.23502.8 (PR: [#6447](https://github.com/dotnet/vscode-csharp/pull/6447))
  * Update Razor project configuration file name (PR: [#70156](https://github.com/dotnet/roslyn/pull/70156))* added support.md file (PR: [#6478](https://github.com/dotnet/vscode-csharp/pull/6478))
* Debugger: Improve the display of various debug configurations and snippets (PR: [#6456](https://github.com/dotnet/vscode-csharp/pull/6456))
* Initialize Razor even if Razor doc isn't opened yet (PR: [#6473](https://github.com/dotnet/vscode-csharp/pull/6473))

## 2.5.30
* Add code action fix all support (PR: [#6310](https://github.com/dotnet/vscode-csharp/pull/6310))
* Update Roslyn version to 4.9.0-1.23502.2 (PR: [#6463](https://github.com/dotnet/vscode-csharp/pull/6463))
  * Fix issue loading projects on .NET 8 RC2 (PR: [#70196](https://github.com/dotnet/roslyn/pull/70196))
  * Fix exception thrown by outdated version of ExternalAccess.RazorCompiler.dll (PR: [#70716](https://github.com/dotnet/roslyn/pull/70176))
  * Fix crash when navigating to .NET Framework reference assemblies (PR: [#69936](https://github.com/dotnet/roslyn/pull/69936))
  * Fix error when only the invariant culture is available (PR: [#70096](https://github.com/dotnet/roslyn/pull/70096))
* Update Razor version to 7.0.0-preview.23475.5 (PR: [#6449](https://github.com/dotnet/vscode-csharp/pull/6449))
  * Add Razor language server telemetry when DevKit is installed (PR: [#9283](https://github.com/dotnet/razor/pull/9283))
  * Use message pack for project.razor.* configuration file (PR: [#9270](https://github.com/dotnet/razor/pull/9270))
* Fix issues with Razor completion (PR: [#6441](https://github.com/dotnet/vscode-csharp/pull/6441))
* Add option to collect crash dumps on language server crash (PR: [#6438](https://github.com/dotnet/vscode-csharp/pull/6438))
* Add support for multilaunch for Blazorwasm (PR: [#6432](https://github.com/dotnet/vscode-csharp/pull/6432))
* Fix issue in Razor new file formatting (PR: [#6429](https://github.com/dotnet/vscode-csharp/pull/6429))
* Fix issue in debug tests where tests would complete before the debugger attached (PR: [#6415](https://github.com/dotnet/vscode-csharp/pull/6415))
* Hide certain debugger launch configurations when devkit is installed (PR: [#6405](https://github.com/dotnet/vscode-csharp/pull/6405))
* Fix issue where build errors were not parsed correctly in the problems list (PR: [#6340](https://github.com/dotnet/vscode-csharp/pull/6340))
* Update debugger packages to 2.0.3 (PR: [#6401](https://github.com/dotnet/vscode-csharp/pull/6401))

## 2.4.4
* Respect `dotnet.preferCSharpExtension` option (PR: [#6390](https://github.com/dotnet/vscode-csharp/pull/6390))

## 2.3.27
* Update Roslyn version to 4.8.0-3.23470.7 (PR: [#6408](https://github.com/dotnet/vscode-csharp/pull/6408))
  * Update NuGet version to fix issues loading projects with .NET 8 RC2 (PR: [#70023](https://github.com/dotnet/roslyn/pull/70023))
  * Update MSBuildLocator version to fix issues loading projects when only .NET 6 is installed (PR: [#70038](https://github.com/dotnet/roslyn/pull/70038))
  * Remove diagnostic source name (PR: [#69939](https://github.com/dotnet/roslyn/pull/69939))
  * Fix fold all regions (PR: [#69817](https://github.com/dotnet/roslyn/pull/69817))
  * Fix escaping and wrapping in hover (PR: [#69893](https://github.com/dotnet/roslyn/pull/69893))
  * Fix error in override completion when containing type does not exist (PR: [#69855](https://github.com/dotnet/roslyn/pull/69855))
* Fix issues generating assets in Omnisharp (PR: [#6380](https://github.com/dotnet/vscode-csharp/pull/6380))
* Allow Razor to format new documents via Roslyn (PR: [#6329](https://github.com/dotnet/vscode-csharp/pull/6329))
* Switch to named pipes for client <-> server communication (PR: [#6351](https://github.com/dotnet/vscode-csharp/pull/6351))
* Only show clr debugger if on Windows (PR: [#6359](https://github.com/dotnet/vscode-csharp/pull/6359))
* Update Razor version to 7.0.0-preview.23456.2 (PR: [#6304](https://github.com/dotnet/vscode-csharp/pull/6304))
  * Fixes regression where semantic colors for razor components appear as red
* Make completion complex text edits more robust (PR: [#6325](https://github.com/dotnet/vscode-csharp/pull/6325))
* Fix dotnet info when the dotnet path contains spaces (PR: [#6334](https://github.com/dotnet/vscode-csharp/pull/6334))
* Add support for specifying a .runsettings file when using Roslyn LSP (PR: [#6265](https://github.com/dotnet/vscode-csharp/pull/6265))
* Update Roslyn version (PR: [#6265](https://github.com/dotnet/vscode-csharp/pull/6265))
  * Add server support for .runsettings in unit tests (PR: [#69792](https://github.com/dotnet/roslyn/pull/69792))
  * Log more information when we're unable to parse a URI (PR: [#69840](https://github.com/dotnet/roslyn/pull/69840))
  * Bump ICSharpCode.Decompiler to 8.1.0.745 (PR: [#69772](https://github.com/dotnet/roslyn/pull/69772))
  * Fix override completion erroring when framework assemblies are not found (PR: [#69795](https://github.com/dotnet/roslyn/pull/69795))
* Remove test only files from vsix (PR: [#6332](https://github.com/dotnet/vscode-csharp/pull/6332))
* Fix override completion when drive letter casing does not match (PR: [#6315](https://github.com/dotnet/vscode-csharp/pull/6315))
* Allow the server path to be specified by the `DOTNET_ROSLYN_SERVER_PATH` environment variable (PR: [#6316](https://github.com/dotnet/vscode-csharp/pull/6316))

## 2.2.10
* Update Roslyn version
  * Includes better support for .NET 8 and .NET Framework-targeting projects (PR: [#69616](https://github.com/dotnet/roslyn/pull/69616))
    * This should fix a number of reports where projects don't have full IntelliSense. .NET Framework projects on Windows should load without errors. .NET Framework targeting projects on Mac and Linux which would use Mono are still processed as if they are .NET Core projects and may not load correctly; support for Mono is coming in a future update.
  * Fix issues where some projects fail to load being unable to find NuGet.Frameworks (PR: [#69824](https://github.com/dotnet/roslyn/pull/69824))
* Update Razor to 7.0.0-preview.23455.5 (PR: [#6291](https://github.com/dotnet/vscode-csharp/pull/6291))
  * Fixes issue reading razor.format.enable and other options (PR: [dotnet/razor#9240](https://github.com/dotnet/razor/issues/9240))
* Fix parsing of tasks.json with comments in certain locations (PR: [#6288](https://github.com/dotnet/vscode-csharp/pull/6288))
* Fix Razor browser discovery issues on Mac and Linux `DOTNET_ROSLYN_SERVER_PATH` environment variable (PR: [#6269](https://github.com/dotnet/vscode-csharp/pull/6269))

## 2.1.2
* Update Roslyn version (PR: [#6264](https://github.com/dotnet/vscode-csharp/pull/6264))
  * Upgrade MSBuildLocator to fix homebrew dotnet resolution (PR: [#69769](https://github.com/dotnet/roslyn/pull/69769))
  * Fix reported ExeName / ExeVersion (PR: [#69771](https://github.com/dotnet/roslyn/pull/69771))
* Add 1.x setting names to migrated settings descriptions (PR: [#6266](https://github.com/dotnet/vscode-csharp/pull/6266))

## 2.0.436
* Update Roslyn version (PR: [#6245](https://github.com/dotnet/vscode-csharp/pull/6245))
  * Fix import completion (PR: [#69691](https://github.com/dotnet/roslyn/pull/69691))
  * Reduce overhead on semantic token refresh requests (PR: [#69690](https://github.com/dotnet/roslyn/pull/69690))
* Localization additions (PR: [#6233](https://github.com/dotnet/vscode-csharp/pull/6233), [#6233](https://github.com/dotnet/vscode-csharp/pull/6233), [#6206](https://github.com/dotnet/vscode-csharp/pull/6206), [#6196](https://github.com/dotnet/vscode-csharp/pull/6196))
* Fix specific case where razor formatting no longer worked (PR: [#6195](https://github.com/dotnet/vscode-csharp/pull/6236))
* Fix quoting bug in extension paths (PR: [#6228](https://github.com/dotnet/vscode-csharp/pull/6228))
* Fix Razor mapping errors in the log (PR: [#6209](https://github.com/dotnet/vscode-csharp/pull/6209))
* Add the configuration option for creating binlogs (PR: [#6155](https://github.com/dotnet/vscode-csharp/pull/6155))
* Update option changes toast to reload window (PR: [#6174](https://github.com/dotnet/vscode-csharp/pull/6174))
* Update Roslyn version (PR: [#6205](https://github.com/dotnet/vscode-csharp/pull/6205))
  * Add option to capture binlogs for design time builds (PR: [#69572](https://github.com/dotnet/roslyn/pull/69572))
  * Enable decompilation support (PR: [#69501](https://github.com/dotnet/roslyn/pull/69501))
  * Fix move type adding to the root folder (PR: [#68995](https://github.com/dotnet/roslyn/pull/68995))
  * Add support for compilation end diagnostics (PR: [#69541](https://github.com/dotnet/roslyn/pull/69541))
* Bump Razor to 7.0.0-preview.23421.4 (PR: [#6195](https://github.com/dotnet/vscode-csharp/pull/6195))

## 2.0.416
* Fix UriFormatException during dotnet SDK resolution when symlinks are involved (PR: [#6230](https://github.com/dotnet/vscode-csharp/pull/6230))

## 2.0.413
* Update Roslyn version (PR: [#6192](https://github.com/dotnet/vscode-csharp/pull/6192))
  * Include CodeLens on more types and members (PR: [#69608](https://github.com/dotnet/roslyn/pull/69608))
  * Improve performance when computing colorization (PR: [#69496](https://github.com/dotnet/roslyn/pull/69496))
* Fix dotnet resolver returning incorrect runtime in certain scenarios (PR: [#6180](https://github.com/dotnet/vscode-csharp/pull/6180))
* Fix issue resolving .NET 7 runtimes from path (PR: [#6175](https://github.com/dotnet/vscode-csharp/pull/6175))
* Fix URI issue when loading Razor files (PR: [#6168](https://github.com/dotnet/vscode-csharp/pull/6168))
* Bump Razor to 7.0.0-preview.23417.3 (PR: [#6165](https://github.com/dotnet/vscode-csharp/pull/6165))
  * Fix various textDocument/foldingRange issues (PR: [#9134](https://github.com/dotnet/razor/pull/9134))
* Clarify dotnet path option description (PR: [#6164](https://github.com/dotnet/vscode-csharp/pull/6164))
* Handle multiple dotnet on path and symlinks (PR: [#6152](https://github.com/dotnet/vscode-csharp/pull/6152))
* Localize Roslyn options (PR: [#6136](https://github.com/dotnet/vscode-csharp/pull/6136))
* Show a prompt if we have more than one solution file (PR: [#6132](https://github.com/dotnet/vscode-csharp/pull/6132))

## 2.0.376
* Update Roslyn (PR: [#6131](https://github.com/dotnet/vscode-csharp/pull/6131))
  * Only show toast for project load failures (PR: [#69494](https://github.com/dotnet/roslyn/pull/69494))
* Fix enter inserting /// on the incorrect line in documentation comments  (PR: [#6130](https://github.com/dotnet/vscode-csharp/pull/6130))
* Build extension with node 18 LTS (PR: [#6128](https://github.com/dotnet/vscode-csharp/pull/6128))
* Update localized strings (PR: [#6129](https://github.com/dotnet/vscode-csharp/pull/6129))
* Fix paths for package.nls.*.json (PR: [#6121](https://github.com/dotnet/vscode-csharp/pull/6121))
* Add request to prepare for build diagnostic de-dupping (PR: [#6113](https://github.com/dotnet/vscode-csharp/pull/6113))
* Support unit test debugging options in Roslyn LSP (PR: [#6110](https://github.com/dotnet/vscode-csharp/pull/6110))
* Fix loading of package.nls.*.json (PR: [#6118](https://github.com/dotnet/vscode-csharp/pull/6118))
* Add localization infrastructure to debugger package.json strings (PR: [#6088](https://github.com/dotnet/vscode-csharp/pull/6088))
* Adjust C# semantic token scopes to better match 1.26 (PR: [#6094](https://github.com/dotnet/vscode-csharp/pull/6094))
* Update Razor to 7.0.0-preview.23410.1 (PR: [#6105](https://github.com/dotnet/vscode-csharp/pull/6105))
* Implement razor support for method simplification (PR: [#5982](https://github.com/dotnet/vscode-csharp/pull/5982))
* Attempt to find a valid dotnet version from PATH before using runtime installer extension (PR: [#6074](https://github.com/dotnet/vscode-csharp/pull/6074))
* Respect background analysis scope option in O# (PR: [#6058](https://github.com/dotnet/vscode-csharp/pull/6058))
* Add localization infrastructure to debugger components (PR: [#6064](https://github.com/dotnet/vscode-csharp/pull/6064))
* Add coreclr as a search keyword (PR: [#6071](https://github.com/dotnet/vscode-csharp/pull/6071))

## 2.0.357
* Fix issue with Go to Definition giving a "unable to resolve reference" error (PR: [#69453](https://github.com/dotnet/roslyn/pull/69453))
* Fix completion items not correctly adding using statements to the top of the file (PR: [#69454](https://github.com/dotnet/roslyn/pull/69454))
* Improve de-duping of project load failure toasts (PR: [#69455](https://github.com/dotnet/roslyn/pull/69455))
* Bring VS Code telemetry reporting in DevKit to match log level requirements of VS (PR: [#69444](https://github.com/dotnet/roslyn/pull/69444))
* Update Razor to 7.0.0-preview.23410.1 (PR: [#6107](https://github.com/dotnet/vscode-csharp/pull/6107))

## 2.0.346
* Change how hint diagnostics are shown so they aren't shown as blue squiggles (PR: [#69403](https://github.com/dotnet/roslyn/pull/69403))
* Load projects even if there is no solution file (PR: [#6062](https://github.com/dotnet/vscode-csharp/pull/6062))
* Show toast when project loading fails (PR: [#6060](https://github.com/dotnet/vscode-csharp/pull/6060))
* Fix misleading LSP server logs (PR: [#69378](https://github.com/dotnet/roslyn/pull/69378))
* Add support for code lens enable/disable options to roslyn LSP (PR: [#6001](https://github.com/dotnet/vscode-csharp/pull/6001))
* Onboard Localization pipeline (PR: [#5990](https://github.com/dotnet/vscode-csharp/pull/5990))
* Enable loading translated strings from Razor TS code (PR: [#5962](https://github.com/dotnet/vscode-csharp/pull/5962))
* Update typescript and eslint plugin to remove build warning (PR: [6002](https://github.com/dotnet/vscode-csharp/pull/6002))
* Report how the extension was activated (PR: [#6043](https://github.com/dotnet/vscode-csharp/pull/6043))
* Update Razor to 7.0.0-preview.23410.1 (PR: [#6105](https://github.com/dotnet/vscode-csharp/pull/6105))

## 2.0.328
* Update Roslyn to 4.8.0-1.23403.6 (PR: [#6003](https://github.com/dotnet/vscode-csharp/pull/6003))
  * Fix issue where the ProcessFrameworkReferences task causes projects to fail to load (PR: [#69354](https://github.com/dotnet/roslyn/pull/69354))
  * Emulate suggestion mode in LSP completion by always soft-selecting (PR: [#69327](https://github.com/dotnet/roslyn/pull/69327))
* Updated CHANGELOG.md (PR: [#5992](https://github.com/dotnet/vscode-csharp/pull/5992))
* Add back accidentally-excluded changelog file from the extension (PR: [#5991](https://github.com/dotnet/vscode-csharp/pull/5991))

## 2.0.320
We are switching to the new Roslyn language server as the default. We recognize that this version doesn’t have full parity with the OmniSharp version. If you need one of these features before we can get to it, you can switch back to OmniSharp by following these [instructions](https://github.com/dotnet/vscode-csharp#how-to-use-omnisharp).

## 1.26.1
* Update Razor to 7.0.0-preview.23363.1
  * Remove unsupported features (PR: [#8951](https://github.com/dotnet/razor/pull/8951))

## 1.26.0
* Update OmniSharp to 1.39.7 (PR: [#5840](https://github.com/OmniSharp/omnisharp-vscode/pull/5840))
  * Respond to breaking change in VSCode 1.79.2 in completion (PR:[omnisharp-roslyn#2542](https://github.com/OmniSharp/omnisharp-roslyn/pull/2542))
  * Use dotnet-cake for build (PR:[omnisharp-roslyn#2537](https://github.com/OmniSharp/omnisharp-roslyn/pull/2537))
  * Implement LSP CodeAction resolve (PR:[omnisharp-roslyn#2467](https://github.com/OmniSharp/omnisharp-roslyn/pull/2467))
* Update debugger to 1.25.8 (PR: [#5706](https://github.com/OmniSharp/omnisharp-vscode/pull/5706))
* Updates to README, default branch and repo link (PR: [#5709](https://github.com/OmniSharp/omnisharp-vscode/pull/5709))

## 1.25.9
* Readme updates (PR: [#5705](https://github.com/OmniSharp/omnisharp-vscode/pull/5672))

## 1.25.8
* Update Razor to 7.0.0-preview.23258.1 (PR: [#5672](https://github.com/OmniSharp/omnisharp-vscode/pull/5672))
  * Fix issue with Razor attribute hover and Go to Definition (PR: [#8653](https://github.com/dotnet/razor/pull/8653))
  * Fix issue with Razor formatting (PR: [#8669](https://github.com/dotnet/razor/pull/8669))
* Combine test compile step into normal compile (PR: [#5666](https://github.com/OmniSharp/omnisharp-vscode/pull/5666))

## 1.25.7
* Update Razor to 7.0.0-preview.23224.3 (PR: [#5660](https://github.com/OmniSharp/omnisharp-vscode/pull/5660))
  * Fix issue with Razor diagnostics (PR: [#8622](https://github.com/dotnet/razor/pull/8622))

## 1.25.6
* Update Razor to 7.0.0-preview.23213.4 (PR: [#5655](https://github.com/OmniSharp/omnisharp-vscode/pull/5655))
  * Fix serialization issue with project.razor.json files (PR: [#8489](https://github.com/dotnet/razor/pull/8489))

## 1.25.5
* Update Razor to 7.0.0-preview.23124.2 (PR: [#5604](https://github.com/OmniSharp/omnisharp-vscode/pull/5604))
  * Fix colorization when nullable operators are present ([#5570](https://github.com/OmniSharp/omnisharp-vscode/pull/5570))
  * Add C#/HTML folding range support ([razor#8309](https://github.com/dotnet/razor/pull/8309))
  * Formatting fixes ([razor#8318](https://github.com/dotnet/razor/pull/8318))
* Update OmniSharp to 1.39.6 (PR: [#5625](https://github.com/OmniSharp/omnisharp-vscode/pull/5625))
  * Use new VS threading version to match with Razor (PR:[omnisharp-roslyn#2518](https://github.com/OmniSharp/omnisharp-roslyn/pull/2518))
* Update OmniSharp to 1.39.5 (PR: [#5618](https://github.com/OmniSharp/omnisharp-vscode/pull/5618))
  * Update to Roslyn `4.6.0-3.23153.5` (PR:[omnisharp-roslyn#2511](https://github.com/OmniSharp/omnisharp-roslyn/pull/2511))
  * Report to the client if the project being loaded is sdk style (PR:[omnisharp-roslyn#2502](https://github.com/OmniSharp/omnisharp-roslyn/pull/2502))
* Automatically trust ASP.NET Core HTTPS development certificate (PR: [#5589](https://github.com/OmniSharp/omnisharp-vscode/pull/5589))
* Improve outline to be less verbose (PR: [#5536](https://github.com/OmniSharp/omnisharp-vscode/pull/5536))
* Update Razor TextMate grammar (PR: [#5570](https://github.com/OmniSharp/omnisharp-vscode/pull/5570))

## 1.25.4
* Update OmniSharp to 1.39.4 (PR: [#5544](https://github.com/OmniSharp/omnisharp-vscode/pull/5544))
  * Disable snippets in sync completion (PR: [omnisharp-roslyn#2497](https://github.com/OmniSharp/omnisharp-roslyn/pull/2497))

## 1.25.3
* Update Razor to 7.0.0-preview.23067.5 (PR: [#5543](https://github.com/OmniSharp/omnisharp-vscode/pull/5543))
  * Enables support for arm64
  * Adds document color and color presentation features
* Update OmniSharp to 1.39.3 (PR: [#5520](https://github.com/OmniSharp/omnisharp-vscode/pull/5520))
  * Update Roslyn to 4.5.0-2.22527.10 (PR: [omnisharp-roslyn#2486](https://github.com/OmniSharp/omnisharp-roslyn/pull/2486))
  * Update dotnet-script dependencies to 1.4.0 (PR: [omnisharp-roslyn#2477](https://github.com/OmniSharp/omnisharp-roslyn/pull/2477))
  * Register the LanguageServerLogger only once (PR: [omnisharp-roslyn#2473](https://github.com/OmniSharp/omnisharp-roslyn/pull/2473))
* Fix extension not finding mono. ([#5454](https://github.com/OmniSharp/omnisharp-vscode/issues/5454), PR: [#5484](https://github.com/OmniSharp/omnisharp-vscode/pull/5484))
* Update debugger to 1.25.3. ([#5460](https://github.com/OmniSharp/omnisharp-vscode/issues/5460), PR: [#5489](https://github.com/OmniSharp/omnisharp-vscode/pull/5489))
* Fix missing fix all commands. ([#5474](https://github.com/OmniSharp/omnisharp-vscode/issues/5474), PR: [#5475](https://github.com/OmniSharp/omnisharp-vscode/pull/5475))
* Fix failure to parse sdk version and sdk path. ([#2412](https://github.com/OmniSharp/omnisharp-vscode/issues/2412), PR: [#5459](https://github.com/OmniSharp/omnisharp-vscode/pull/5459))
* Handle custom OmniSharp launch paths. ([#5449](https://github.com/OmniSharp/omnisharp-vscode/issues/5449), PR: [#5456](https://github.com/OmniSharp/omnisharp-vscode/pull/5456))

## 1.25.2
* Fix the MSBuild version check on Unix and Linux platforms. ([#5443](https://github.com/OmniSharp/omnisharp-vscode/issues/5443), PR: [#5444](https://github.com/OmniSharp/omnisharp-vscode/pull/5444))

## 1.25.1
* When `.editorconfig` support is enabled (on by default), it is given higher priority over the legacy `omnisharp.json` code formatting options. If you would like to have the `omnisharp.json` code formatting options respected, disable `.editorconfig` support by setting `"omnisharp.enableEditorConfigSupport": false`
* Fix csharp.unitTestDebuggingOptions description ([#5309](https://github.com/OmniSharp/omnisharp-vscode/issues/5309), PR: [#5315](https://github.com/OmniSharp/omnisharp-vscode/pull/5315))
* Removed quoted examples from omnisharp.sdkVersion and omnisharp.sdkPath ([omnisharp-roslyn#2412](https://github.com/OmniSharp/omnisharp-roslyn/issues/2412), PR: [#5301](https://github.com/OmniSharp/omnisharp-vscode/pull/5301))
* Added an example on how to launch swagger ui (PR: [#5283](https://github.com/OmniSharp/omnisharp-vscode/pull/5283))
* Package manager nullability fixes (PR: [#5255](https://github.com/OmniSharp/omnisharp-vscode/pull/5255))
* Return all launch targets when `maxProjectResults` is set to 0 ([#5227](https://github.com/OmniSharp/omnisharp-vscode/issues/5227), PR: [#5241](https://github.com/OmniSharp/omnisharp-vscode/pull/5241))
* Clear nullability warnings (PR: [#5236](https://github.com/OmniSharp/omnisharp-vscode/pull/5236))
*  Provide actionable error messages for .NET SDK issues ([#5223](https://github.com/OmniSharp/omnisharp-vscode/issues/5223), PR: [#5225](https://github.com/OmniSharp/omnisharp-vscode/pull/5225))
* Clear all strict mode violations in src & enforce strict mode (PR: [#5407](https://github.com/OmniSharp/omnisharp-vscode/pull/5407))
* Update debugger to 1.25.1  (PR: [#5415](https://github.com/OmniSharp/omnisharp-vscode/pull/5415))
* Add github action to merge master to feature branches (PR: [#5414](https://github.com/OmniSharp/omnisharp-vscode/pull/5414)
* coreclr-debug nullability (PR: [#5405](https://github.com/OmniSharp/omnisharp-vscode/pull/5405))
* Feature nullability (PR: [#5400](https://github.com/OmniSharp/omnisharp-vscode/pull/5400))
* Add prerequisite check for running OmniSharp. (PR: [#5397](https://github.com/OmniSharp/omnisharp-vscode/pull/5397))
* Add projectFilesIncludePattern & projectFilesExcludePattern options. (PR: [#5382)](https://github.com/OmniSharp/omnisharp-vscode/pull/5382))
* Replaced the deprecated ProjectDiagnosticStatus event with the newer BackgroundDiagnosticStatus. (PR: [#5372](https://github.com/OmniSharp/omnisharp-vscode/pull/5372))
* Implement the "dotNetCliPaths" option to support custom .NET SDK locations (PR: [#4738](https://github.com/OmniSharp/omnisharp-vscode/pull/4738))
* Make the sourceGeneratedDocumentProvider always lazy (PR: [#5340](https://github.com/OmniSharp/omnisharp-vscode/pull/5340))
* Reintroduce typing version bumps (PR: [#5350](https://github.com/OmniSharp/omnisharp-vscode/pull/5350))
* Observer nullability fixes (PR: [#5349](https://github.com/OmniSharp/omnisharp-vscode/pull/5349))
* Support generated files in referenceProvider (PR: [#5339](https://github.com/OmniSharp/omnisharp-vscode/pull/5339))
* Provide source generated file info for workspace symbols (PR: [#5338](https://github.com/OmniSharp/omnisharp-vscode/pull/5338))
* Provide CodeActionKind for code actions (PR: [#5337](https://github.com/OmniSharp/omnisharp-vscode/pull/5337))
* Fix alpine support (PR: [#5322](https://github.com/OmniSharp/omnisharp-vscode/pull/5322))
* Update OmniSharp to 1.39.2 (PR: [#5319](<TODO>))
  * Update Roslyn to 4.4.0 1.22369.1 (PR: [omnisharp-roslyn#2420](https://github.com/OmniSharp/omnisharp-roslyn/pull/2420))
  * Simplify some code (PR: [omnisharp-roslyn#2370](https://github.com/OmniSharp/omnisharp-roslyn/pull/2370))
  * Return meaningful error when pinned SDK version is not found. ([#5128](https://github.com/OmniSharp/omnisharp-vscode/issues/5128), PR: [omnisharp-roslyn#2403](https://github.com/OmniSharp/omnisharp-roslyn/pull/2403))
  * Added support for `<WarningsAsErrors>nullable</WarningsAsErrors>` ([omnisharp-roslyn#2292](https://github.com/OmniSharp/omnisharp-roslyn/issues/2292), PR: [omnisharp-roslyn#2406](https://github.com/OmniSharp/omnisharp-roslyn/pull/2406))
  * Removed nuget versioning reference from OmniSharp.Abstractions ([omnisharp-roslyn#2410](https://github.com/OmniSharp/omnisharp-roslyn/issues/2410), PR: [omnisharp-roslyn#2414](https://github.com/OmniSharp/omnisharp-roslyn/pull/2414))
  * Bump Newtonsoft.Json to 13.0.1 (PR: [omnisharp-roslyn#2415](https://github.com/OmniSharp/omnisharp-roslyn/pull/2415))
  * Add missing LSP Handlers (PR: [omnisharp-roslyn#2463](https://github.com/OmniSharp/omnisharp-roslyn/pull/2463))
  * Add the TypeDefinitionHandler to the LSP (PR: [omnisharp-roslyn#2461](https://github.com/OmniSharp/omnisharp-roslyn/pull/2461))
  * Update .NET SDK and Roslyn (PR: [omnisharp-roslyn#2458](https://github.com/OmniSharp/omnisharp-roslyn/pull/2458))
  * Don't remap line mappings in Razor files (PR: [omnisharp-roslyn#2460](https://github.com/OmniSharp/omnisharp-roslyn/pull/2460))
  * Adds missing /open endpoint to Cake (PR: [omnisharp-roslyn#2457](https://github.com/OmniSharp/omnisharp-roslyn/pull/2457))
  * Adds V2 Highlight support to Cake (PR: [omnisharp-roslyn#2456](https://github.com/OmniSharp/omnisharp-roslyn/pull/2456))
  * Include Cake bits in .NET 6 builds (PR: [omnisharp-roslyn#2455](https://github.com/OmniSharp/omnisharp-roslyn/pull/2455))
  * Host dependency cleanup (PR: [omnisharp-roslyn#2436](https://github.com/OmniSharp/omnisharp-roslyn/pull/2436))
  * Upgrade http driver to latest ASP.NET Core version when running in .NET 6 (PR: [omnisharp-roslyn#2446](https://github.com/OmniSharp/omnisharp-roslyn/pull/2446))
  * updated IL Spy to 7.2.1.6856 (PR: [omnisharp-roslyn#2447](https://github.com/OmniSharp/omnisharp-roslyn/pull/2447))
  * Add comment to app.config explaining System.Memory versioning (PR: [omnisharp-roslyn#2444](https://github.com/OmniSharp/omnisharp-roslyn/pull/2444))
  * Add explicit System.Memory dependency to Hosts (PR: [omnisharp-roslyn#2443](https://github.com/OmniSharp/omnisharp-roslyn/pull/2443))
  * Return generated file info for find references (PR: [omnisharp-roslyn#2434](https://github.com/OmniSharp/omnisharp-roslyn/pull/2434))
  * Support NUnit TheoryAttribute (PR: [omnisharp-roslyn#2435](https://github.com/OmniSharp/omnisharp-roslyn/pull/2435))
  * Provide SourceGeneratedFileInfo for workspace symbolls requests (PR: [omnisharp-roslyn#2431](https://github.com/OmniSharp/omnisharp-roslyn/pull/2431))
  * Take the first dotnet cli we find instead of the last one we find (match the comment) (PR: [omnisharp-roslyn#2427](https://github.com/OmniSharp/omnisharp-roslyn/pull/2427)]
  * Record whether a CodeAction is a fix or not (PR: [omnisharp-roslyn#2430](https://github.com/OmniSharp/omnisharp-roslyn/pull/2430))
  * Update VMs used in build CI. (PR: [omnisharp-roslyn#2425](https://github.com/OmniSharp/omnisharp-roslyn/pull/2425))
  * Only get first document's highlights (PR: [omnisharp-roslyn#2424](https://github.com/OmniSharp/omnisharp-roslyn/pull/2424))

## 1.25.0 (May 24th, 2022)
* Make SDK build of OmniSharp the default ([#5120](https://github.com/OmniSharp/omnisharp-vscode/issues/5120), PR: [#5176](https://github.com/OmniSharp/omnisharp-vscode/pull/5176))
* Add auto complete name to class, interface, enum, struct etc. snippets (PR: [#5198](https://github.com/OmniSharp/omnisharp-vscode/pull/5198))
* Add a fallback for ps in remoteProcessPickerScript ([#4096](https://github.com/OmniSharp/omnisharp-vscode/issues/4096), PR: [#5207](https://github.com/OmniSharp/omnisharp-vscode/pull/5207))
* Clear nullability warnings in server/omnisharp.ts (PR: [#5199](https://github.com/OmniSharp/omnisharp-vscode/pull/5199))
* Fix nullability for autoStart preferredPath (PR: [#5192](https://github.com/OmniSharp/omnisharp-vscode/pull/5192))
* coreclr debug configuration should support input variables for envFile ([#5102](https://github.com/OmniSharp/omnisharp-vscode/issues/5102), PR: [#5189](https://github.com/OmniSharp/omnisharp-vscode/pull/5189))
* Fix small spelling mistake (PR: [#5215](https://github.com/OmniSharp/omnisharp-vscode/pull/5215))
* Low-hanging nullable fruit (PR: [#5186](https://github.com/OmniSharp/omnisharp-vscode/pull/5186))
* Fire a buffer update instead of filechanged when active editor changes  ([#5216](https://github.com/OmniSharp/omnisharp-vscode/issues/5216), PR: [#5218](https://github.com/OmniSharp/omnisharp-vscode/pull/5218))
* Add support for InlayHint.TextEdits (PR: [#5177](https://github.com/OmniSharp/omnisharp-vscode/pull/5177))
* Fix .net6 OmniSharp acquisition on Linux arm64 (PR: [#5172](https://github.com/OmniSharp/omnisharp-vscode/pull/5172))
* Remove project.json reference in debugger.md (PR: [#5210](https://github.com/OmniSharp/omnisharp-vscode/pull/5210))
* Update debugger to 1.24.5 (PR: [#5211](https://github.com/OmniSharp/omnisharp-vscode/pull/5211))
  * Fixes [#5083](https://github.com/OmniSharp/omnisharp-vscode/issues/5083)
* Update OmniSharp to 1.39.0 (PR: [#5219](https://github.com/OmniSharp/omnisharp-vscode/pull/5219))
  * Update Roslyn to 4.3.0-2.22267.5 (PR: [omnisharp-roslyn#2401](https://github.com/OmniSharp/omnisharp-roslyn/pull/2401))
  * Fixed run script for Mono ([#5181](https://github.com/OmniSharp/omnisharp-vscode/issues/5181), [#5179](https://github.com/OmniSharp/omnisharp-vscode/issues/5179), PR: [omnisharp-roslyn##2398](https://github.com/OmniSharp/omnisharp-roslyn/pull/2398))
  * Fall back to /usr/lib/os-release if /etc/os-release doesn't exist (PR: [omnisharp-roslyn##2380](https://github.com/OmniSharp/omnisharp-roslyn/pull/2380))
  * Added support for linux-musl-x64 and linux-musl-arm64 ([omnisharp-roslyn##2366](https://github.com/OmniSharp/omnisharp-roslyn/issues/2366), PR: [omnisharp-roslyn##2395](https://github.com/OmniSharp/omnisharp-roslyn/pull/2395))
  * Enable GoToDefinition for symbols in metadata documents ([#4818](https://github.com/OmniSharp/omnisharp-vscode/issues/4818), PR: [omnisharp-roslyn##2390](https://github.com/OmniSharp/omnisharp-roslyn/pull/2390))
  * Use human readable doc in lsp's signature help ([omnisharp-roslyn##2372](https://github.com/OmniSharp/omnisharp-roslyn/issues/2372), PR: [omnisharp-roslyn##2392](https://github.com/OmniSharp/omnisharp-roslyn/pull/2392))
  * Add TextEdits support to InlayHints (PR: [omnisharp-roslyn##2385](https://github.com/OmniSharp/omnisharp-roslyn/pull/2385))
  * Fix Equals of AutoCompleteResponse and simplify some code (PR: [omnisharp-roslyn##2362](https://github.com/OmniSharp/omnisharp-roslyn/pull/2362))
  * Support O# running on .NET 7 SDKs (PR: [omnisharp-roslyn##2377](https://github.com/OmniSharp/omnisharp-roslyn/pull/2377))
  * Provide constructor accepting hostServices (PR: [omnisharp-roslyn##2373](https://github.com/OmniSharp/omnisharp-roslyn/pull/2373))
  * Typo fix ([omnisharp-roslyn##2374](https://github.com/OmniSharp/omnisharp-roslyn/pull/2374))
  * Update to latest .NET SDKs (PR: [omnisharp-roslyn##2378](https://github.com/OmniSharp/omnisharp-roslyn/pull/2378))
  * Remove MSBuild and Mono from release packages ([omnisharp-roslyn##2339](https://github.com/OmniSharp/omnisharp-roslyn/issues/2339), PR: [omnisharp-roslyn##2360](https://github.com/OmniSharp/omnisharp-roslyn/pull/2360))

## 1.24.4 (Apr 11th, 2022)
* Remove inlayHints from diff view (PR: [#5151](https://github.com/OmniSharp/omnisharp-vscode/pull/5151))
* Quote arguments containing spaces when launching OmniSharp ([#5150](https://github.com/OmniSharp/omnisharp-vscode/issues/5150), PR: [#5154](https://github.com/OmniSharp/omnisharp-vscode/pull/5154))

## 1.24.3 (Apr 1st, 2022)
* Fix OmniSharp not found issue on Mono ([#5140](https://github.com/OmniSharp/omnisharp-vscode/issues/5140), PR: [#5141](https://github.com/OmniSharp/omnisharp-vscode/pull/5141))

## 1.24.2 (Apr 1st, 2022)
* Support inlay hints ([#1932](https://github.com/OmniSharp/omnisharp-roslyn/issues/1932), PR: [#5107](https://github.com/OmniSharp/omnisharp-vscode/pull/5107))
* Pass "shell: true" as a spawn option when launching O# (PR: [#5125](https://github.com/OmniSharp/omnisharp-vscode/pull/5125))
* Add GoToTypeDefinition provider ([#4251](https://github.com/OmniSharp/omnisharp-vscode/issues/4251), PR: [#5094](https://github.com/OmniSharp/omnisharp-vscode/pull/5094))
* Quote launch paths when necessary ([#5099](https://github.com/OmniSharp/omnisharp-vscode/issues/5099), PR: [#5101](https://github.com/OmniSharp/omnisharp-vscode/pull/5101))
* Fix string escape for linux and unix (PR: [#5122](https://github.com/OmniSharp/omnisharp-vscode/pull/5122))
* Debounce diagnostic requests ([#5085](https://github.com/OmniSharp/omnisharp-vscode/issues/5085), PR: [#5089](https://github.com/OmniSharp/omnisharp-vscode/pull/5089))
* Add AnalyzeOpenDocumentsOnly (PR: [#5088](https://github.com/OmniSharp/omnisharp-vscode/pull/5088))
* Pass env variables from vstest to debugger ([#5131](https://github.com/OmniSharp/omnisharp-vscode/issues/5131), PR: [#5137](https://github.com/OmniSharp/omnisharp-vscode/pull/5137))
* Upgrade OmniSharp to 1.38.2:
    * Add analyze open documents only (PR: [omnisharp-roslyn#2346](https://github.com/OmniSharp/omnisharp-roslyn/pull/2346))
    * Create a new GoToTypeDefinition endpoint ([omnisharp-roslyn#2297](https://github.com/OmniSharp/omnisharp-roslyn/issues/2297), PR: [omnisharp-roslyn#2315](https://github.com/OmniSharp/omnisharp-roslyn/pull/2315))
    * Eliminate more instances of IWorkspaceOptionsProvider (PR: [omnisharp-roslyn#2343](https://github.com/OmniSharp/omnisharp-roslyn/pull/2343))
    * Update Build.md brew cask instructions (PR: [omnisharp-roslyn#2355](https://github.com/OmniSharp/omnisharp-roslyn/pull/2355))
    * Remove not used middleware extension methods and unify adding middleware (PR: [omnisharp-roslyn#2340](https://github.com/OmniSharp/omnisharp-roslyn/pull/2340))
    * Pass --overwrite when pushing build artifacts to azure (PR: [omnisharp-roslyn#2358](https://github.com/OmniSharp/omnisharp-roslyn/pull/2358))
    * Delete System.Configuration.ConfigurationManager from deployed packages ([#5113](https://github.com/OmniSharp/omnisharp-vscode/issues/5113), PR: [omnisharp-roslyn#2359](https://github.com/OmniSharp/omnisharp-roslyn/pull/2359))
    * Support inlay hints (PR: [omnisharp-roslyn#2357](https://github.com/OmniSharp/omnisharp-roslyn/pull/2357))
    * Update build tools to match .NET SDK 6.0.201 ([omnisharp-roslyn#2363](https://github.com/OmniSharp/omnisharp-roslyn/pull/2363))

## 1.24.1 (Mar 1st, 2022)

* Only semantically highlight documents from uri.scheme 'file' (PR: [#5059](https://github.com/OmniSharp/omnisharp-vscode/pull/5059))
* Filter packages to install by framework before attempting install ([#5032](https://github.com/OmniSharp/omnisharp-vscode/issues/5032), PR: [#5041](https://github.com/OmniSharp/omnisharp-vscode/pull/5041))
* Update Razor's TextMate to latest. (PR: [#5012](https://github.com/OmniSharp/omnisharp-vscode/pull/5012))
* Upgrade OmniSharp to 1.38.1:
  * Reuse Roslyn's analyzer assembly loader (PR: [omnisharp-roslyn#2236](https://github.com/OmniSharp/omnisharp-roslyn/pull/2236))
  * Pass Completion, Rename and Block Structure options directly instead of updating the Workspace (PR: [omnisharp-roslyn#2306](https://github.com/OmniSharp/omnisharp-roslyn/pull/2306))
  * Update included build tool to match the current 6.0.200 sdk (PR: [omnisharp-roslyn#2329](https://github.com/OmniSharp/omnisharp-roslyn/pull/2329))
  * Fix concurrency issue in CSharpDiagnosticWorker (PR: [omnisharp-roslyn#2333](https://github.com/OmniSharp/omnisharp-roslyn/pull/2333))
  * run analyzers on multiple threads if allowed to (PR: [omnisharp-roslyn#2285](https://github.com/OmniSharp/omnisharp-roslyn/pull/2285))
  * Add MSBuild project to solution and apply the change to Roslyn workspace as a unit (PR: [omnisharp-roslyn#2314](https://github.com/OmniSharp/omnisharp-roslyn/pull/2314))
  * Updated to Roslyn 4.0.1 (PR: [omnisharp-roslyn#2323](https://github.com/OmniSharp/omnisharp-roslyn/pull/2323))
  * Enable OmniSharp.Cake tests for .NET 6 (PR: [omnisharp-roslyn#2307](https://github.com/OmniSharp/omnisharp-roslyn/pull/2307))
  * Handle completions with trailing whitespace on previous lines (PR: [omnisharp-roslyn#2319](https://github.com/OmniSharp/omnisharp-roslyn/pull/2319))
  * Update build bools to match .NET SDK 6.0.200 (PR: [omnisharp-roslyn#2347](https://github.com/OmniSharp/omnisharp-roslyn/pull/2347))

## 1.24.0 (Jan 13th, 2022)
* Upgrade OmniSharp to 1.38.0 (PR: [#4961](https://github.com/OmniSharp/omnisharp-vscode/issues/4961))
  * Build OmniSharp servers that run on .NET 6 SDK (PR: [omnisharp-roslyn#2291](https://github.com/OmniSharp/omnisharp-roslyn/pull/2291))
  * Allow net6 build of O# to load newer .NET SDKs (PR: [omnisharp-roslyn#2308](https://github.com/OmniSharp/omnisharp-roslyn/pull/2308))
  * Allow alternate versions of documents to be Semantically Highlighted (PR: [omnisharp-roslyn#2304](https://github.com/OmniSharp/omnisharp-roslyn/pull/2304))
  * Pass the logger for loading projects. So errors occur in loading projects can be printed out. ([#4832](https://github.com/OmniSharp/omnisharp-vscode/issues/4832), PR: [omnisharp-roslyn#2288](https://github.com/OmniSharp/omnisharp-roslyn/pull/2288))
  * Update OmniSharp.Cake dependencies (PR: [omnisharp-roslyn#2280](https://github.com/OmniSharp/omnisharp-roslyn/pull/2280))
  * Ensure each published platform uses matching hostfxr library (PR: [omnisharp-roslyn#2272](https://github.com/OmniSharp/omnisharp-roslyn/pull/2272))
  * Produce an Arm64 build for Linux (PR: [omnisharp-roslyn#2271](https://github.com/OmniSharp/omnisharp-roslyn/pull/2271))
  * Use 6.0.100 SDK for building (PR: [omnisharp-roslyn#2269](https://github.com/OmniSharp/omnisharp-roslyn/pull/2269))
  * Added Code of Conduct (PR: [omnisharp-roslyn#2266](https://github.com/OmniSharp/omnisharp-roslyn/pull/2266))
  * Improved Cake/CSX info messages (PR: [omnisharp-roslyn#2264](https://github.com/OmniSharp/omnisharp-roslyn/pull/2264))
* Send document buffer when semantically highlighting old document versions (PR: [#4915](https://github.com/OmniSharp/omnisharp-vscode/pull/4915))
* Improved Regex syntax highlighting (PR: [#4902](https://github.com/OmniSharp/omnisharp-vscode/pull/4902))
* .NET 6 bug fixes ([#4931](https://github.com/OmniSharp/omnisharp-vscode/issues/4931), PR: [#4950](https://github.com/OmniSharp/omnisharp-vscode/pull/4950))
* Add File-scoped namespace snippet (PR: [#4948](https://github.com/OmniSharp/omnisharp-vscode/pull/4948))
* Add searchNuGetOrgSymbolServer documentation (PR: [#4939](https://github.com/OmniSharp/omnisharp-vscode/pull/4939))
* Fix 'watch' Task (PR: [#4932](https://github.com/OmniSharp/omnisharp-vscode/pull/4932))
* Support using .NET 6 OmniSharp (PR: [#4926](https://github.com/OmniSharp/omnisharp-vscode/pull/4926))
* Rename LaunchTarget.kind to not conflict with VSCode separators. ([#4907](https://github.com/OmniSharp/omnisharp-vscode/issues/4907), PR: [#4914](https://github.com/OmniSharp/omnisharp-vscode/pull/4914))
* Label optional dependencies as external (PR: [#4905](https://github.com/OmniSharp/omnisharp-vscode/pull/4905))
* Provide a friendly name for the Razor language (PR: [#4904](https://github.com/OmniSharp/omnisharp-vscode/pull/4904))
* Update Debugger to 1.23.19 (PR: [4899](https://github.com/OmniSharp/omnisharp-vscode/pull/4899))
* Add targetArch to Attach and documentation ([#4900](https://github.com/OmniSharp/omnisharp-vscode/pull/4900), PR: [#4901](https://github.com/OmniSharp/omnisharp-vscode/pull/4901))
* Allow Linux Arm64 users to run the experimental O# build (PR: [#4892](https://github.com/OmniSharp/omnisharp-vscode/pull/4892))
* Always send document text when Semantic Highlighting (PR: [#5003](https://github.com/OmniSharp/omnisharp-vscode/pull/5003))
* Remove obsolete settings checks for Blazor debugging (PR: [#4964](https://github.com/OmniSharp/omnisharp-vscode/pull/4964))
* Explicitly install vscode-nls as a dependency (PR: [#4980](https://github.com/OmniSharp/omnisharp-vscode/pull/4980))
* Modernize code action provider (PR: [#4988](https://github.com/OmniSharp/omnisharp-vscode/pull/4988))
* Fix OmnisharpDownloader tests (PR: [#4989](https://github.com/OmniSharp/omnisharp-vscode/pull/4989))

## 1.23.17 (Dec 3rd, 2021)
* Greatly improved download experience: when the C# extension is downloaded from the VS Code Marketplace, it will include all of its dependencies already ([#4775](https://github.com/OmniSharp/omnisharp-vscode/issues/4775))
* Fix decompilation authorization check ([#4817](https://github.com/OmniSharp/omnisharp-vscode/issues/4817), PR: [#4821](https://github.com/OmniSharp/omnisharp-vscode/pull/4821))
* Fix typo in Readme.md (PR: [#4819](https://github.com/OmniSharp/omnisharp-vscode/pull/4819))
* Fix indentation level and spacing for xUnit fact snippet. (PR: [#4831](https://github.com/OmniSharp/omnisharp-vscode/pull/4831))
* Support relative paths with omnisharp.testRunSettings (PR: [#4860](https://github.com/OmniSharp/omnisharp-vscode/pull/4860)) (PR: [#4849](https://github.com/OmniSharp/omnisharp-vscode/pull/4849))
* Add `CimAttachItemsProvider` to replace `WmicAttachItemsProvider` (PR: [#4848](https://github.com/OmniSharp/omnisharp-vscode/pull/4848))
* Enhance sourceFileMap documentation (PR: [#4844](https://github.com/OmniSharp/omnisharp-vscode/pull/4844))
* Update the indentation level and spacing for the '"xUnit Test" fact' snippet. (PR: [#4831](https://github.com/OmniSharp/omnisharp-vscode/pull/4831))

* Debugger changes:
  * The debugger itself runs on .NET 6 RC2
  * Enhanced support for launchSettings.json ([#3121](https://github.com/OmniSharp/omnisharp-vscode/issues/3121))
  * Fixed process listing on Windows 11 (PR: [#4848](https://github.com/OmniSharp/omnisharp-vscode/pull/4848)) _(Many thanks to [@eternalphane](https://github.com/eternalphane))_
  * Update debugger to 1.23.17 (PR: [#4855](https://github.com/OmniSharp/omnisharp-vscode/pull/4855))
  * Update Debugger Labels (PR: [#4798](https://github.com/OmniSharp/omnisharp-vscode/pull/4798))
  * Add Debug Welcome View (PR: [#4797](https://github.com/OmniSharp/omnisharp-vscode/pull/4797))

* Update OmniSharp version to 1.37.17:
  * Update versions to match dotnet SDK 6.0.1xx (PR: [omnisharp-roslyn#2262](https://github.com/OmniSharp/omnisharp-roslyn/pull/2262))
  * Remove all completion commit characters in suggestion mode. ([omnisharp-roslyn#1974](https://github.com/OmniSharp/omnisharp-vscode/issues/1974), [omnisharp-roslyn#3219](https://github.com/OmniSharp/omnisharp-vscode/issues/3219), [omnisharp-roslyn#3647](https://github.com/OmniSharp/omnisharp-vscode/issues/3647), [omnisharp-roslyn#4833](https://github.com/OmniSharp/omnisharp-vscode/issues/4833), PR: [omnisharp-roslyn#2253](https://github.com/OmniSharp/omnisharp-roslyn/pull/2253))
  * fixed logging interpolation in ProjectManager (PR: [omnisharp-roslyn#2246](https://github.com/OmniSharp/omnisharp-roslyn/pull/2246))
  * Support signature help for implicit object creation ([omnisharp-roslyn#2243](https://github.com/OmniSharp/omnisharp-roslyn/issues/2243), PR: [omnisharp-roslyn#2244](https://github.com/OmniSharp/omnisharp-roslyn/pull/2244))
  * Implement /v2/gotodefinition for Cake ([omnisharp-roslyn#2209](https://github.com/OmniSharp/omnisharp-roslyn/issues/2209), PR: [omnisharp-roslyn#2212](https://github.com/OmniSharp/omnisharp-roslyn/pull/2212))


## 1.23.16 (Oct 12th, 2021)
* Show decompilation authorization once per install. ([#3982](https://github.com/OmniSharp/omnisharp-vscode/issues/3982), PR: [#4760](https://github.com/OmniSharp/omnisharp-vscode/pull/4760))
* Launch with first Folder or Solution target found (PR: [#4780](https://github.com/OmniSharp/omnisharp-vscode/pull/4780))
* Update Debugger Labels (PR: [#4798](https://github.com/OmniSharp/omnisharp-vscode/pull/4798))
* Add Debug Welcome View (PR: [#4797](https://github.com/OmniSharp/omnisharp-vscode/pull/4797))
* Update OmniSharp version to 1.37.16:
  * Update included Build Tools to match .NET SDK 6 (PR: [omnisharp-roslyn#2239](https://github.com/OmniSharp/omnisharp-roslyn/pull/2239))
  * Add Custom .NET CLI support to OmniSharp (PR: [omnisharp-roslyn#2227](https://github.com/OmniSharp/omnisharp-roslyn/pull/2227))
  * Handle .editorconfig changes without running a new design time build ([omnisharp-roslyn#2112](https://github.com/OmniSharp/omnisharp-roslyn/issues/2112) PR: [omnisharp-roslyn#2234](https://github.com/OmniSharp/omnisharp-roslyn/pull/2234))
  * Do not return nulls when getting documents by path ([omnisharp-roslyn#2125](https://github.com/OmniSharp/omnisharp-roslyn/issues/2125) PR: [omnisharp-roslyn#2233](https://github.com/OmniSharp/omnisharp-roslyn/pull/2233))
  * handle RecordStructName in semantic highlighting classification ([omnisharp-roslyn#2228](https://github.com/OmniSharp/omnisharp-roslyn/issues/2228) PR: [omnisharp-roslyn#2232](https://github.com/OmniSharp/omnisharp-roslyn/pull/2232))
  * Update CodeStructureService with FileScoped Namespace support ([omnisharp-roslyn#2225](https://github.com/OmniSharp/omnisharp-roslyn/issues/2225) PR: [omnisharp-roslyn#2226](https://github.com/OmniSharp/omnisharp-roslyn/pull/2226))

## 1.23.15 (Aug 31st, 2021)
* Restore launch target for workspace root when no solution present ([#4691](https://github.com/OmniSharp/omnisharp-vscode/issues/4691), PR: [#4695](https://github.com/OmniSharp/omnisharp-vscode/pull/4695))
* Don't create launch.json for no select process ([omnisharp-roslyn#4696](https://github.com/OmniSharp/omnisharp-roslyn/issues/4696), PR: [#4699](https://github.com/OmniSharp/omnisharp-vscode/pull/4699))
* Support inserting outside code when texts are selected (PR: [#4715](https://github.com/OmniSharp/omnisharp-vscode/pull/4715))
* Fix autoFix on save ([#4401](https://github.com/OmniSharp/omnisharp-roslyn/issues/4401), PR: [#4717](https://github.com/OmniSharp/omnisharp-vscode/pull/4717))

* Update OmniSharp version to 1.37.15:
  * Update Roslyn to 4.0.0-4.21427.11 (PR: [omnisharp-roslyn#2220](https://github.com/OmniSharp/omnisharp-roslyn/pull/2220))
  * Update NuGet to 5.10.0 ([omnisharp-roslyn#2027](https://github.com/OmniSharp/omnisharp-roslyn/issues/2027), PR: [omnisharp-roslyn#2034](https://github.com/OmniSharp/omnisharp-roslyn/pull/2034))
  * Remove .NET Core 2.1 (PR: [omnisharp-roslyn#2219](https://github.com/OmniSharp/omnisharp-roslyn/pull/2219))
  * Update versions to match .NET SDK 6 RC1 (PR: [omnisharp-roslyn#2217](https://github.com/OmniSharp/omnisharp-roslyn/pull/2217))
  * Use FullPaths for Locations that are returned with relative paths. ([omnisharp-roslyn#2215](https://github.com/OmniSharp/omnisharp-roslyn/issues/2215), PR: [omnisharp-roslyn#2216](https://github.com/OmniSharp/omnisharp-roslyn/pull/2216))
  * Improved logging in project manager (PR: [omnisharp-roslyn#2203](https://github.com/OmniSharp/omnisharp-roslyn/pull/2203))
  * Log a warning when external features path has no assemblies ([omnisharp-roslyn#2201](https://github.com/OmniSharp/omnisharp-roslyn/issues/2201), PR: [omnisharp-roslyn#2202](https://github.com/OmniSharp/omnisharp-roslyn/pull/2202))

## 1.23.14 (July 28th, 2021)
* Bump minimum required version of VS Code (PR: [#4664](https://github.com/OmniSharp/omnisharp-vscode/pull/4664))
* Change useGlobalMono scope to default (window) (PR: [#4674](https://github.com/OmniSharp/omnisharp-vscode/pull/4674))
* Fix a typo in package.json (PR: [#4675](https://github.com/OmniSharp/omnisharp-vscode/pull/4675))
* Update OmniSharp version to 1.37.14
    * Update Roslyn to 4.0.0-2.21354.7 (PR: [omnisharp-roslyn#2189](https://github.com/OmniSharp/omnisharp-roslyn/pull/2189))
    * Update included Build Tools to match .NET SDK 6 Preview 6 (PR: [omnisharp-roslyn#2187](https://github.com/OmniSharp/omnisharp-roslyn/pull/2187))
    * Update to latest .NET SDKs (PR: [omnisharp-roslyn#2197](https://github.com/OmniSharp/omnisharp-roslyn/pull/2197))
    * Update included Build Tools to match .NET SDK 6 Preview 7 (PR: [omnisharp-roslyn#2196](https://github.com/OmniSharp/omnisharp-roslyn/pull/2196))
    * Upgrade McMaster.Extensions.CommandLineUtils to 3.1.0 ([#4090](https://github.com/OmniSharp/omnisharp-vscode/issues/4090), PR: [omnisharp-roslyn#2192](https://github.com/OmniSharp/omnisharp-roslyn/pull/2192))
* Debugger changes:
    * Added support for win10-arm64 debugging ([#3006](https://github.com/OmniSharp/omnisharp-vscode/issues/3006), PR: [#4672](https://github.com/OmniSharp/omnisharp-vscode/pull/4672))

## 1.23.13 (July 13th, 2021)
* Fixes Razor editing support (PR: [#4642](https://github.com/OmniSharp/omnisharp-vscode/pull/4642))
* Show C# project files in the project selector ([#4633](https://github.com/OmniSharp/omnisharp-vscode/issues/4633), PR: [#4644](https://github.com/OmniSharp/omnisharp-vscode/pull/4644))
* Use new CompletionItem label API ([#4640](https://github.com/OmniSharp/omnisharp-vscode/issues/4640), PR: [#4648](https://github.com/OmniSharp/omnisharp-vscode/pull/4648))
* Support V2 version of GoToDefinition, which can show more than one location for partial types and show source-generated file information (PR: [#4581](https://github.com/OmniSharp/omnisharp-vscode/pull/4581))
* Add command 'listRemoteDockerProcess' and variable 'pickRemoteDockerProcess' ([#4607](https://github.com/OmniSharp/omnisharp-vscode/issues/4607), PR: [#4617](https://www.github.com/OmniSharp/omnisharp-vscode/pull/4617))
* Ensure we only start one instance of OmniSharp server (PR: [#4612](https://www.github.com/OmniSharp/omnisharp-vscode/pull/4612))
* Set the names of status bar items (PR: [#4621](https://github.com/OmniSharp/omnisharp-vscode/pull/4621))
* Add Debugger Languages (PR: [#4626](https://github.com/OmniSharp/omnisharp-vscode/pull/4626))
* Use temporary directory for debug sockets on NIX systems (PR: [#4637](https://github.com/OmniSharp/omnisharp-vscode/pull/4637))
* Update OmniSharp version to 1.37.12
    * Include timing info in logged responses (PR: [omnisharp-roslyn#2173](https://www.github.com/omnisharp/omnisharp-roslyn/pull/2173))
    * Defend against null value in BuildErrorEventArgs ([omnisharp-roslyn#2171](https://github.com/OmniSharp/omnisharp-roslyn/issues/2171), PR: [omnisharp-roslyn#2172](https://www.github.com/omnisharp/omnisharp-roslyn/pull/2172))
    * Updated to all the latest .NET SDKs (PR: [omnisharp-roslyn#2166](https://www.github.com/omnisharp/omnisharp-roslyn/pull/2166))
    * Add support for GoToDefinition on source-generated files (PR: [omnisharp-roslyn#2170](https://www.github.com/omnisharp/omnisharp-roslyn/pull/2170))
    * Add V2 version of GotoDefinitionService (PR: [omnisharp-roslyn#2168](https://www.github.com/omnisharp/omnisharp-roslyn/pull/2168))
    * avoid NRE when document is null (PR: [omnisharp-roslyn#2163](https://www.github.com/omnisharp/omnisharp-roslyn/pull/2163)))
    * Update Roslyn to 4.0.0-2.21322.50 (PR: [omnisharp-roslyn#2183](https://www.github.com/OmniSharp/omnisharp-roslyn/pull/2183))
    * Added support for diagnostic suppressors ([omnisharp-roslyn#1711](https://github.com/OmniSharp/omnisharp-roslyn/issues/1711), PR: [omnisharp-roslyn#2182](https://www.github.com/OmniSharp/omnisharp-roslyn/pull/2182))
    * Use the Microsoft.Build.Locator package for discovery (PR: [omnisharp-roslyn#2181](https://www.github.com/OmniSharp/omnisharp-roslyn/pull/2181))
    * Update build tools to match NET 6 Preview 5 (PR: [omnisharp-roslyn#2175](https://www.github.com/OmniSharp/omnisharp-roslyn/pull/2175))

## 1.23.12 (May 26th, 2021)
* Support experimental async completion (PR: [#4116](https://www.github.com/OmniSharp/omnisharp-vscode/pull/4116))
* Add option to to exclude custom symbols from codelens ([#4335](https://github.com/OmniSharp/omnisharp-vscode/issues/4335), PR: [#4418](https://www.github.com/OmniSharp/omnisharp-vscode/pull/4418))
* Handle ProcessPicker via resolveDebugConfiguration (PR: [#4509](https://www.github.com/OmniSharp/omnisharp-vscode/pull/4509))
* Update OmniSharp version to 1.37.10
  * Update included toolset to match .NET 6 preview4 (PR: [omnisharp-roslyn#2159](https://github.com/OmniSharp/omnisharp-roslyn/pull/2159))
  * Add async completion support (PR: [omnisharp-roslyn#1986](https://www.github.com/OmniSharp/omnisharp-roslyn/pull/1986))
  * Only subscribe to AppDomain.AssemblyResolve once (PR: [omnisharp-roslyn#2149](https://www.github.com/OmniSharp/omnisharp-roslyn/pull/2149))
  * Update build tools to match .NET 6 Preview 3 SDK. (PR: [omnisharp-roslyn#2134](https://www.github.com/OmniSharp/omnisharp-roslyn/pull/2134))
  * Do not return null responses from BlockStructureService and CodeStructureService (PR: [omnisharp-roslyn#2148](https://www.github.com/OmniSharp/omnisharp-roslyn/pull/2148))
  * Strong-name sign OmniSharp assemblies (PR: [omnisharp-roslyn#2143](https://www.github.com/OmniSharp/omnisharp-roslyn/pull/2143))
  * Updated IL Spy to 7.0.0 stable (PR: [omnisharp-roslyn#2142](https://www.github.com/OmniSharp/omnisharp-roslyn/pull/2142))
  * Do not crash on startup when configuration is invalid (PR: [omnisharp-roslyn#2140](https://www.github.com/OmniSharp/omnisharp-roslyn/pull/2140))
  * Bump System.Text.Encodings.Web from 4.7.1 to 4.7.2 in /tools (PR: [omnisharp-roslyn#2137](https://www.github.com/OmniSharp/omnisharp-roslyn/pull/2137))
  * Correctly set compilation platform of the project (PR: [omnisharp-roslyn#2135](https://www.github.com/OmniSharp/omnisharp-roslyn/pull/2135))
  * Fix typo (PR: [omnisharp-roslyn#2098](https://www.github.com/OmniSharp/omnisharp-roslyn/pull/2098))
  * Rework completion resolution ([omnisharp-roslyn#2123](https://github.com/OmniSharp/omnisharp-roslyn/issues/2123), PR: [omnisharp-roslyn#2126](https://www.github.com/OmniSharp/omnisharp-roslyn/pull/2126))
  * Report back the solution filter name in workspace updated event (PR: [omnisharp-roslyn#2130](https://www.github.com/OmniSharp/omnisharp-roslyn/pull/2130))
* Debugger changes:
  * Added support for osx-arm64 debugging ([#4390](https://github.com/OmniSharp/omnisharp-vscode/issues/4390))
  * Added support for exception conditions. See [documentation](https://aka.ms/VSCode-CS-ExceptionSettings) for more information ([#4356](https://github.com/OmniSharp/omnisharp-vscode/issues/4356)).
  * Fixed an issue with character encoding for multi-byte characters written to the debug console ([#4398](https://github.com/OmniSharp/omnisharp-vscode/issues/4398))
* Fixed a bug where Blazor WASM debugging would fail to launch correctly ([dotnet/aspnetcore#31653](https://github.com/dotnet/aspnetcore/issues/31653))

## 1.23.11 (April 9, 2021)
* Move the global Mono check to the correct place ([#4489](https://github.com/OmniSharp/omnisharp-vscode/issues/4489), PR: [#4492](https://github.com/OmniSharp/omnisharp-vscode/pull/4492))

## 1.23.10 (April 9, 2021)
* Support solution filters (*.slnf) (PR: [#4481](https://github.com/OmniSharp/omnisharp-vscode/pull/4481))
* Prompt user to install Blazor WASM companion extension if needed (PR: [#4392](https://github.com/OmniSharp/omnisharp-vscode/pull/4392))
* Add path to dotnet so child processes can use the CLI (PR: [#4459](https://github.com/OmniSharp/omnisharp-vscode/pull/4459))
* Give more information when Mono is missing or invalid. ([#4428](https://github.com/OmniSharp/omnisharp-vscode/issues/4428), PR: [#4431](https://github.com/OmniSharp/omnisharp-vscode/pull/4431))
* Revert incremental change forwarding (PR: [#4477](https://github.com/OmniSharp/omnisharp-vscode/pull/4477))
* Fixes to asset generation (PR: [#4402](https://github.com/OmniSharp/omnisharp-vscode/pull/4402))
* Add properties to blazorwasm debug configuration. ([dotnet/aspnetcore#30977](https://github.com/dotnet/aspnetcore/issues/30977), PR: [#4445](https://github.com/OmniSharp/omnisharp-vscode/pull/4445))
* Avoid white status bar items to ensure contrast ([#4384](https://github.com/OmniSharp/omnisharp-vscode/issues/4384), PR: [#4385](https://github.com/OmniSharp/omnisharp-vscode/pull/4385))
* Update OmniSharp to 1.37.8
  * Update Roslyn version to `3.10.0-1.21125.6` (PR: [omnisharp-roslyn#2105](https://github.com/OmniSharp/omnisharp-roslyn/pull/2105))
  * Update included build tools to closely match NET 6 Preview 1 SDK (PR: [omnisharp-roslyn#2103](https://github.com/OmniSharp/omnisharp-roslyn/pull/2103))
  * Improve custom error messages for MSB3644 (PR: [omnisharp-roslyn#2097](https://github.com/OmniSharp/omnisharp-roslyn/pull/2097))
  * Do not call FindReferencesAsync for null symbol ([omnisharp-roslyn#2054](https://github.com/OmniSharp/omnisharp-roslyn/issues/2054), PR: [omnisharp-roslyn#2089](https://github.com/OmniSharp/omnisharp-roslyn/pull/2089))
  * use an OmniSharp specific message for MSB3644 ([omnisharp-roslyn#2029](https://github.com/OmniSharp/omnisharp-roslyn/issues/2029), PR: [omnisharp-roslyn#2069](https://github.com/OmniSharp/omnisharp-roslyn/pull/2069))
  * changed the default RunFixAllRequest timeout to 10 seconds (PR: [omnisharp-roslyn#2066](https://github.com/OmniSharp/omnisharp-roslyn/pull/2066))
  * Support Solution filter (.slnf) (PR: [omnisharp-roslyn#2121](https://github.com/OmniSharp/omnisharp-roslyn/pull/2121))
  * updated to IL Spy 7.0.0.6372 (PR: [omnisharp-roslyn#2113](https://github.com/OmniSharp/omnisharp-roslyn/pull/2113))
  * Add sentinel file to MSBuild to enable workload resolver ([#4417](https://github.com/OmniSharp/omnisharp-vscode/issues/4417), PR: [omnisharp-roslyn#2111](https://github.com/OmniSharp/omnisharp-roslyn/pull/2111))
  * fixed CS8605 "Unboxing possibly null value" (PR: [omnisharp-roslyn#2108](https://github.com/OmniSharp/omnisharp-roslyn/pull/2108))
* Updated Razor support (PR: [#4470](https://github.com/OmniSharp/omnisharp-vscode/pull/4470))
  * Bug fixes

## 1.23.9 (February 3, 2021)
* Add option to organize imports during document formatting. (PR: [#4302](https://github.com/OmniSharp/omnisharp-vscode/pull/4302))
* Update to use zero based indexes (PR: [#4300](https://github.com/OmniSharp/omnisharp-vscode/pull/4300))
* Improve request queues to improve code completion performance (PR: [#4310](https://github.com/OmniSharp/omnisharp-vscode/pull/4310))
* Add setting to control whether to show the OmniSharp log on error ([#4102](https://github.com/OmniSharp/omnisharp-vscode/issues/4102), [#4330](https://github.com/OmniSharp/omnisharp-vscode/issues/4330), PR: [#4333](https://github.com/OmniSharp/omnisharp-vscode/pull/4333))
* Support building launch assets for NET6-NET9 projects ([#4346](https://github.com/OmniSharp/omnisharp-vscode/issues/4346), PR: [#4349](https://github.com/OmniSharp/omnisharp-vscode/pull/4349))
* Add debugger support for Concord extensions. See the [ConcordExtensibilitySamples wiki](https://github.com/microsoft/ConcordExtensibilitySamples/wiki/Support-for-cross-platform-.NET-scenarios) for more information.
* Update OmniSharp version to 1.37.6
  *  Handle records in syntax highlighting ([omnisharp-roslyn#2048](https://github.com/OmniSharp/omnisharp-roslyn/issues/2048), PR: [omnisharp-roslyn#2049](https://github.com/OmniSharp/omnisharp-roslyn/pull/2049))
  * Remove formatting on new line (PR: [omnisharp-roslyn#2053](https://github.com/OmniSharp/omnisharp-roslyn/pull/2053))
  * Validate highlighting ranges in semantic highlighting requests (PR: [omnisharp-roslyn#2055](https://github.com/OmniSharp/omnisharp-roslyn/pull/2055))
  * Delay project system init to avoid solution update race (PR: [omnisharp-roslyn#2057](https://github.com/OmniSharp/omnisharp-roslyn/pull/2057))
  * Use "variable" kind for parameter completion ([omnisharp-roslyn#2060](https://github.com/OmniSharp/omnisharp-roslyn/issues/2060), PR: [omnisharp-roslyn#2061](https://github.com/OmniSharp/omnisharp-roslyn/pull/2061))
  * Log request when response fails ([omnisharp-roslyn#2064](https://github.com/OmniSharp/omnisharp-roslyn/pull/2064))

## 1.23.8 (December 17, 2020)
* Updated Debugger support (PR: [#4281](https://github.com/OmniSharp/omnisharp-vscode/pull/4281))
  * Updated the version of .NET that the debugger uses for running its own C# code to .NET 5
  * Updated .NET debugging services loader to address problem with debugging after installing XCode12 ([dotnet/runtime/#42311](https://github.com/dotnet/runtime/issues/42311))
  * Fixed integrated terminal on non-Windows ([#4203](https://github.com/OmniSharp/omnisharp-vscode/issues/4203))
* Updated Razor support (PR: [#4278](https://github.com/OmniSharp/omnisharp-vscode/pull/4278))
  * Bug fixes
* Update OmniSharp version to 1.37.5 (PR: [#4299](https://github.com/OmniSharp/omnisharp-vscode/pull/4299))
  * Update Roslyn version to 3.9.0-2.20570.24 (PR: [omnisharp-roslyn#2022](https://github.com/OmniSharp/omnisharp-roslyn/pull/2022))
  * Editorconfig improvements - do not lose state, trigger re-analysis on change ([omnisharp-roslyn#1955](https://github.com/OmniSharp/omnisharp-roslyn/issues/1955), [#4165](https://github.com/OmniSharp/omnisharp-vscode/issues/4165), [#4184](https://github.com/OmniSharp/omnisharp-vscode/issues/4184), PR: [omnisharp-roslyn#2028](https://github.com/OmniSharp/omnisharp-roslyn/pull/2028))
  * Add documentation comment creation to the FormatAfterKeystrokeService (PR: [omnisharp-roslyn#2023](https://github.com/OmniSharp/omnisharp-roslyn/pull/2023))
  * Raise default GotoDefinitionRequest timeout from 2s to 10s ([#4260](https://github.com/OmniSharp/omnisharp-vscode/issues/4260), PR: [omnisharp-roslyn#2032](https://github.com/OmniSharp/omnisharp-roslyn/pull/2032))
  * Workspace create file workaround (PR: [omnisharp-roslyn#2019](https://github.com/OmniSharp/omnisharp-roslyn/pull/2019))
  * Added `msbuild:UseBundledOnly` option to force the usage of bundled MSBuild (PR: [omnisharp-roslyn#2038](https://github.com/OmniSharp/omnisharp-roslyn/pull/2038))
* Support auto doc comment generation ([#8](https://github.com/OmniSharp/omnisharp-vscode/issues/8), PR: [#4261](https://github.com/OmniSharp/omnisharp-vscode/pull/4261))
* Add schema support for appsettings.json ([#4279](https://github.com/OmniSharp/omnisharp-vscode/issues/4279), PR: [#4280](https://github.com/OmniSharp/omnisharp-vscode/pull/4280))
* Add schema support for global.json (PR: [#4290](https://github.com/OmniSharp/omnisharp-vscode/pull/4290))
* Update remoteProcessPickerScript windows ssh exit ([#3482](https://github.com/OmniSharp/omnisharp-vscode/issues/3482), PR: [#4225](https://github.com/OmniSharp/omnisharp-vscode/pull/4225))
* Do not start OmniSharp server in Live Share scenarios ([#3910](https://github.com/OmniSharp/omnisharp-vscode/issues/3910), PR: [#4038](https://github.com/OmniSharp/omnisharp-vscode/pull/4038))
* Suppress codelens for IEnumerable.GetEnumerator ([#4245](https://github.com/OmniSharp/omnisharp-vscode/issues/4245), PR: [#4246](https://github.com/OmniSharp/omnisharp-vscode/pull/4246))
* Allow arm64 MacOS to debug dotnet projects ([#4277](https://github.com/OmniSharp/omnisharp-vscode/issues/4277), PR: [#4288](https://github.com/OmniSharp/omnisharp-vscode/pull/4288))

## 1.23.7 (December 7, 2020)
* Update OmniSharp version to 1.37.4 (PR: [#4224](https://github.com/OmniSharp/omnisharp-vscode/pull/4224))
  * Fixed global Mono MSBuild version reporting (PR: [omnisharp-roslyn#1988](https://github.com/OmniSharp/omnisharp-roslyn/pull/1988))
  * Fixed incremental changes and completion in Cake (PR: [omnisharp-roslyn#1997](https://github.com/OmniSharp/omnisharp-roslyn/pull/1997))
  * Omnisharp now uses libPaths and sourcePaths defined in custom .rsp file for scripting (PR: [omnisharp-roslyn#2000](https://github.com/OmniSharp/omnisharp-roslyn/pull/2000))
  * C# scripting should use language version "latest" by default (PR: [omnisharp-roslyn#2001](https://github.com/OmniSharp/omnisharp-roslyn/pull/2001))
  * Improve handling with Cake Script Service (PR: [omnisharp-vscode#2013](https://github.com/OmniSharp/omnisharp-roslyn/pull/2013))
  * Updated to latest Dotnet.Script scripting packages for .NET 5.0 ([omnisharp-vscode#2020](https://github.com/OmniSharp/omnisharp-roslyn/issues/2020), PR: [omnisharp-vscode#2012](https://github.com/OmniSharp/omnisharp-roslyn/pull/2012))
  * Updated Roslyn to `3.8.0`, MSBuild to `16.8.0`, DotNetHostResolver to `5.0.0`, Nuget packages to `5.8.0-rc.6930` and MSBuildSDKResolver to `5.0.101-servicing.20564.2` to match .NET 5.0.100 SDK (PR: [omnisharp-vscode#2015](https://github.com/OmniSharp/omnisharp-roslyn/pull/2015), [omnisharp-vscode#2016](https://github.com/OmniSharpomnisharp-roslyn/pull/2016))
  * Workspace create file workaround for VS Code (to avoid race condtion on newly created files) ([omnisharp-vscode#4181](https://github.com/OmniSharp/omnisharp-vscode/issues/4181), PR: [omnisharp-vscode#2019](https://github.com/OmniSharp/omnisharp-roslyn/pull/2019))
  * Response file can now used enviroment variables in the path + more error handling (PR: [omnisharp-vscode#2008](https://github.com/OmniSharp/omnisharp-roslyn/pull/2008))
* Do not start OmniSharp server in Live Share scenarios ([#3910](https://github.com/OmniSharp/omnisharp-vscode/issues/3910), PR: [#4038](https://github.com/OmniSharp/omnisharp-vscode/pull/4038))
* Update remoteProcessPickerScript windows ssh exit (PR: [#4225](https://github.com/OmniSharp/omnisharp-vscode/pull/4225))
* Only suppress file changed notifications for C# files ([#4178](https://github.com/OmniSharp/omnisharp-vscode/pull/4178), PR: [#4230](https://github.com/OmniSharp/omnisharp-vscode/pull/4230))
* Suppress codelens for IEnumerable.GetEnumerator ([#4245](https://github.com/OmniSharp/omnisharp-vscode/issues/4245), PR: [#4246](https://github.com/OmniSharp/omnisharp-vscode/pull/4246))

## 1.23.6 (November 13, 2020)
* Do not call updateBuffer if there are no changes. (PR: [#4170](https://github.com/OmniSharp/omnisharp-vscode/pull/4170))
* Only skip file changed events when document is open. (PR: [#4178](https://github.com/OmniSharp/omnisharp-vscode/pull/4178))

## 1.23.5 (November 3, 2020)
* Set meaning of UseGlobalMono "auto" to "never" since Mono 6.12.0 still ships with MSBuild 16.7 (PR: [#4130](https://github.com/OmniSharp/omnisharp-vscode/pull/4130))
* Ensure that the rename identifier and run code action providers do not apply changes twice (PR: [#4133](https://github.com/OmniSharp/omnisharp-vscode/pull/4133))
* Do not send file changed events for .cs files (PR: [#4141](https://github.com/OmniSharp/omnisharp-vscode/pull/4141), [#4143](https://github.com/OmniSharp/omnisharp-vscode/pull/4143))
* Update Razor to 6.0.0-alpha.1.20529.17:
  * Improvements to HTML colorization for non-C# portions of the document.
  * Bug fix - the `razor.format.enable` option is honored again

## 1.23.4 (October 19, 2020)
* Use incremental changes to update language server (PR: [#4088](https://github.com/OmniSharp/omnisharp-vscode/pull/4088))
* Set meaning of UseGlobalMono "auto" to "always" now that Mono 6.12.0 ships with MSBuild 16.8 (PR: [#4115](https://github.com/OmniSharp/omnisharp-vscode/pull/4115))
* Updated OmniSharp to 1.37.3
  * Fixed a bug when the server wouldn't start on MacOS/Linux when a username contained a space (PR: [omnisharp-roslyn/#1979](https://github.com/OmniSharp/omnisharp-roslyn/pull/1979))
  * Update to Mono 6.12.0 (PR: [omnisharp-roslyn/#1981](https://github.com/OmniSharp/omnisharp-roslyn/pull/1981))
  * Fix responsiveness regression with targeted DiagnosticWorker revert ([omnisharp-roslyn/#1982](https://github.com/OmniSharp/omnisharp-roslyn/issues/1982), [omnisharp-roslyn/#1983](https://github.com/OmniSharp/omnisharp-roslyn/issues/1983), PR: [omnisharp-roslyn/#1984](https://github.com/OmniSharp/omnisharp-roslyn/pull/1984))

## 1.23.3 (October 12, 2020)
* Fix ps call for Alpine images ([#4023](https://github.com/OmniSharp/omnisharp-vscode/issues/4023), PR: [#4097](https://github.com/OmniSharp/omnisharp-vscode/pull/4097))
* Support TextEdit in completion responses (PR: [@4073](https://github.com/OmniSharp/omnisharp-vscode/pull/4073))
* Updated Razor support
  * Updated OmniSharp version (should improve stability) [dotnet/aspnetcore-tooling#20320](https://github.com/dotnet/aspnetcore/issues/20320)
  * Corrected positioning for `@using` for components added by light bulb. [dotnet/aspnetcore-tooling#25019](https://github.com/dotnet/aspnetcore/issues/25019)
  * Mixed HTML & C# Razor formatting support ([dotnet/aspnetcore-tooling#25470](https://github.com/dotnet/aspnetcore/issues/25470)) / ([dotnet/aspnetcore-tooling#14271](https://github.com/dotnet/aspnetcore/issues/14271))
  * Add using for C# Type light bulb ([dotnet/aspnetcore-tooling#18173](https://github.com/dotnet/aspnetcore/issues/18173))
  * Fully qualify C# Type light bulb ([dotnet/aspnetcore-tooling#24778](https://github.com/dotnet/aspnetcore/issues/24778))
  * Added support for engine logging on .NET process for Blazor WASM apps ([OmniSharp/omnisharp-vscode#4070](https://github.com/OmniSharp/omnisharp-vscode/issues/4070))
  * Fixed bug in clean-up of Blazor WASM debugging session ([OmniSharp/omnisharp-vscode#4056](https://github.com/OmniSharp/omnisharp-vscode/issues/4056))
* Debugger Features:
  * Add support for Function Breakpoints ([#295](https://github.com/OmniSharp/omnisharp-vscode/issues/295))
* Debugger Fixes:
  * [Debugger licensing errors are not reported to the UI ([#3759](https://github.com/OmniSharp/omnisharp-vscode/issues/3759))
  * [Error processing 'variables' request. Unknown Error: 0x8000211d ([#3926](https://github.com/OmniSharp/omnisharp-vscode/issues/3926))
  * [Method with a function pointer local breaks variables view and debug console ([#4052](https://github.com/OmniSharp/omnisharp-vscode/issues/4052))
* Update OmniSharp to 1.37.2 (PR: [#4107](https://github.com/OmniSharp/omnisharp-vscode/pull/4107))
  * Updated MSBuild, MSBuild resolvers and Roslyn to match .NET Core 5.0 RC2 and VS 16.8 Preview 4. (PR: [omnisharp-roslyn/#1971](https://github.com/OmniSharp/omnisharp-roslyn/pull/1971), PR: [omnisharp-roslyn/#1974](https://github.com/OmniSharp/omnisharp-roslyn/pull/1974))
  * Decouple FixAll from the workspace ([omnisharp-roslyn/#1960](https://github.com/OmniSharp/omnisharp-roslyn/issues/1960), PR: [omnisharp-roslyn/#1962](https://github.com/OmniSharp/omnisharp-roslyn/pull/1962))
  * Added binding redirects for Microsoft.CodeAnalysis.Features and Microsoft.CodeAnalysis.CSharp.Features (PR: [omnisharp-roslyn/#1964](https://github.com/OmniSharp/omnisharp-roslyn/pull/1964))
  * Always log error responses with error level (PR: [omnisharp-roslyn/#1963](https://github.com/OmniSharp/omnisharp-roslyn/pull/1963))
  * Added support for override property completion. **Warning**: contains breaking change, as `InsertText` was removed from the response, please use `TextEdit` instead (PR: [omnisharp-roslyn/#1957](https://github.com/OmniSharp/omnisharp-roslyn/pull/1957))
  * Correctly handle <ProjectReferences> that don't produce references (PR: [omnisharp-roslyn/#1956](https://github.com/OmniSharp/omnisharp-roslyn/pull/1956))
  * Marked `/autocomplete` endpoint as obsolete - the clients should be switching to `/completion` and `/completion/resolve` (PR: [omnisharp-roslyn/#1951](https://github.com/OmniSharp/omnisharp-roslyn/pull/1951))
  * Fixed escapes in regex completions ([omnisharp-roslyn/#1949](https://github.com/OmniSharp/omnisharp-roslyn/issues/1949), PR: [omnisharp-roslyn/#1950](https://github.com/OmniSharp/omnisharp-roslyn/pull/1950))
  * Fixed completion on part of existing string ([omnisharp-vscode#4063](https://github.com/OmniSharp/omnisharp-vscode/issues/4063), PR: [omnisharp-roslyn/#1941](https://github.com/OmniSharp/omnisharp-roslyn/pull/1941))
  * Fixed LSP completion item kinds (PR: [omnisharp-roslyn/#1940](https://github.com/OmniSharp/omnisharp-roslyn/pull/1940))
  * Added support for textDocument/implementation in LSP mode (PR: [omnisharp-roslyn/#1970](https://github.com/OmniSharp/omnisharp-roslyn/pull/1970))
  * Fixed namespace icon in completion response ([omnisharp-vscode#4051](https://github.com/OmniSharp/omnisharp-vscode/issues/4051), PR: [omnisharp-roslyn/#1936](https://github.com/OmniSharp/omnisharp-roslyn/pull/1936))
  * Improved performance of find implementations (PR: [omnisharp-roslyn/#1935](https://github.com/OmniSharp/omnisharp-roslyn/pull/1935))
  * Add support for new quick info endpoint when working with Cake (PR: [omnisharp-roslyn/#1945](https://github.com/OmniSharp/omnisharp-roslyn/pull/1945))
  * Add support for new completion endpoints when working with Cake ([omnisharp-roslyn/#1939](https://github.com/OmniSharp/omnisharp-roslyn/issues/1939), PR: [omnisharp-roslyn/#1944](https://github.com/OmniSharp/omnisharp-roslyn/pull/1944))
  * When an analyzer fails to load, log an error (PR: [omnisharp-roslyn/#1972](https://github.com/OmniSharp/omnisharp-roslyn/pull/1972))
  * Added support for 'extract base class' (PR: [omnisharp-roslyn/#1969](https://github.com/OmniSharp/omnisharp-roslyn/pull/1969))
  * OmniSharp.Path can only be set in user settings (PR: [omnisharp-roslyn/#1946](https://github.com/OmniSharp/omnisharp-roslyn/pull/1946))
  * Add support for code actions besides ApplyChangesOperation's (PR: [omnisharp-roslyn/#1724](https://github.com/OmniSharp/omnisharp-roslyn/pull/1724))

## 1.23.2 (September 3, 2020)
* Ensure that all quickinfo sections have linebreaks between them, and don't add unecessary duplicate linebreaks (PR: [omnisharp-roslyn#1900](https://github.com/OmniSharp/omnisharp-roslyn/pull/1900))
* Support completion of unimported types (PR: [omnisharp-roslyn#1896](https://github.com/OmniSharp/omnisharp-roslyn/pull/1896))
* Exclude Misc project from InternalsVisibleTo completion (PR: [omnisharp-roslyn#1902](https://github.com/OmniSharp/omnisharp-roslyn/pull/1902))
* Ensure unimported things are sorted after imported things (PR: [omnisharp-roslyn#1903](https://github.com/OmniSharp/omnisharp-roslyn/pull/1903))
* Correctly handle multiple reference aliases (PR: [omnisharp-roslyn#1905](https://github.com/OmniSharp/omnisharp-roslyn/pull/1905))
* Better handle completion when the display text is not in the final result (PR: [omnisharp-roslyn#1908](https://github.com/OmniSharp/omnisharp-roslyn/pull/1908))
* Correctly mark hover markup content as markdown ([omnisharp-roslyn#1906](https://github.com/OmniSharp/omnisharp-roslyn/issues/1906), PR: [omnisharp-roslyn#1909](https://github.com/OmniSharp/omnisharp-roslyn/pull/1909))
* Upgrade lsp ([omnisharp-roslyn#1898](https://github.com/OmniSharp/omnisharp-roslyn/issues/1898), PR: [omnisharp-roslyn#1911](https://github.com/OmniSharp/omnisharp-roslyn/pull/1911))
* Updated to ILSpy 6.1.0.5902 (PR: [omnisharp-roslyn#1913](https://github.com/OmniSharp/omnisharp-roslyn/pull/1913))
* Updated to NET 5.0 preview8 (PR: [omnisharp-roslyn#1916](https://github.com/OmniSharp/omnisharp-roslyn/pull/1916))
* Add HTTP Driver back to build.json (PR: [omnisharp-roslyn#1918](https://github.com/OmniSharp/omnisharp-roslyn/pull/1918))
* Updated the docs to mention .NET 4.7.2 targeting pack (PR: [omnisharp-roslyn#1922](https://github.com/OmniSharp/omnisharp-roslyn/pull/1922))
* Support for configurations remapping in solution files ([omnisharp-roslyn#1828](https://github.com/OmniSharp/omnisharp-roslyn/issues/1828), PR: [omnisharp-roslyn#1835](https://github.com/OmniSharp/omnisharp-roslyn/pull/1835))
* Only run dotnet --info once for the working directory (PR: [omnisharp-roslyn#1925](https://github.com/OmniSharp/omnisharp-roslyn/pull/1925))
* Update build tool versions for NET 5 RC1 (PR: [omnisharp-roslyn#1926](https://github.com/OmniSharp/omnisharp-roslyn/pull/1926))
* Update Roslyn to 3.8.0-3.20451.2 (PR: [omnisharp-roslyn#1927](https://github.com/OmniSharp/omnisharp-roslyn/pull/1927))
* Clean up Blazor WebAssembly notifications (PR: [#4018](https://github.com/OmniSharp/omnisharp-vscode/pull/4018))
* Remove proposed api attribute (PR: [#4029](https://github.com/OmniSharp/omnisharp-vscode/pull/4029))
* New completion service including override and unimported type completion (`omnisharp.enableImportCompletion`) (PR: [#3986](https://github.com/OmniSharp/omnisharp-vscode/pull/3986))

## 1.23.1 (August 19, 2020)
* Register FixAll commands for disposal ([#3984](https://github.com/OmniSharp/omnisharp-vscode/issues/3984), PR: [#3985](https://github.com/OmniSharp/omnisharp-vscode/pull/3985))
* Include version matched target files with minimal MSBuild (PR: [omnisharp-roslyn#1895](https://github.com/OmniSharp/omnisharp-roslyn/pull/1895))
* Fix lack of trailing italics in quickinfo (PR: [omnisharp-roslyn#1894](https://github.com/OmniSharp/omnisharp-roslyn/pull/1894))
* Set meaning of UseGlobalMono "auto" to "never" until Mono updates their MSBuild (PR: [#3998](https://github.com/OmniSharp/omnisharp-vscode/pull/3998))
* Updated Razor support
  * Fully qualify component light bulb ([dotnet/aspnetcore-tooling#22309](https://github.com/dotnet/aspnetcore/issues/22309))
  * Add using for component light bulb ([dotnet/aspnetcore-tooling#22308](https://github.com/dotnet/aspnetcore/issues/22308))
  * Create component from tag light bulb ([dotnet/aspnetcore-tooling#22307](https://github.com/dotnet/aspnetcore/issues/22307))
  * Go to definition on Blazor components ([dotnet/aspnetcore-tooling#17044](https://github.com/dotnet/aspnetcore/issues/17044))
  * Rename Blazor components ([dotnet/aspnetcore-tooling#22312](https://github.com/dotnet/aspnetcore/issues/22312))
  * Prepare Blazor debugging to have better support for "Start without debugging" scenarios ([dotnet/aspnetcore-tooling#24623](https://github.com/dotnet/aspnetcore/issues/24623))

## 1.23.0 (August 14, 2020)
* Fix typo in supressBuildAssetsNotification setting name ([#3941](https://github.com/OmniSharp/omnisharp-vscode/issues/3941), PR: [#3942](https://github.com/OmniSharp/omnisharp-vscode/pull/3942))
* Introduced a new `/quickinfo` endpoint to provide a richer set of information compared to `/typeinfo`. Consumers are encouraged to use it as their hover provider ([omnisharp-roslyn#1808](https://github.com/OmniSharp/omnisharp-roslyn/issues/1808), PR: [omnisharp-roslyn#1860](https://github.com/OmniSharp/omnisharp-roslyn/pull/1860)
* Added support for Roslyn `EmbeddedLanguageCompletionProvider` which enables completions for string literals for `DateTime` and `Regex` ([omnisharp-roslyn#1871](https://github.com/OmniSharp/omnisharp-roslyn/pull/1871))
* Improve performance of the `textDocument/codeAction` request. (PR: [omnisharp-roslyn#1814](https://github.com/OmniSharp/omnisharp-roslyn/pull/1814))
* Provide a warning when the discovered MSBuild version is lower than the minimumMSBuildVersion supported by the configured SDK (PR: [omnisharp-roslyn#1875](https://github.com/OmniSharp/omnisharp-roslyn/pull/1875))
* Use the real MSBuild product version during discovery (PR: [omnisharp-roslyn#1876](https://github.com/OmniSharp/omnisharp-roslyn/pull/1876))
* Fixed debugging in .NET 5 preview SDKs ([#3459](https://github.com/OmniSharp/omnisharp-vscode/issues/3459), PR: [omnisharp-roslyn#1862](https://github.com/OmniSharp/omnisharp-roslyn/pull/1862))
* Move omnisharp vscode to the new hover implementation ([#3928](https://github.com/OmniSharp/omnisharp-vscode/pull/3928))
* Ignore screen size is bogus errors with ps ([#3580](https://github.com/OmniSharp/omnisharp-vscode/issues/3580), PR: [#3961](https://github.com/OmniSharp/omnisharp-vscode/pull/3961))
* Fix all providers support (PR: [#3440](https://github.com/OmniSharp/omnisharp-vscode/pull/3440), PR: [omnisharp-roslyn#1581](https://github.com/OmniSharp/omnisharp-roslyn/pull/1581))
* Fix MSBuild version mismatch with new SDKs ([omnisharp-vscode#3951](https://github.com/OmniSharp/omnisharp-vscode/issues/3951), PR: [#1883](https://github.com/OmniSharp/omnisharp-roslyn/pull/1883))

## 1.22.2 (August 04, 2020)
* Updated Razor support
  * Improved Semantic Highlighting support by fixing some scenarios which might lead to thrown exceptions and incorrect results. [dotnet/aspnetcore-tooling#2126](https://github.com/dotnet/aspnetcore-tooling/pull/2126)
  * Fixed support in the case of projects with spaces in path. [dotnet/aspnetcore#23336](https://github.com/dotnet/aspnetcore/issues/23336)
  * Various performance improvements.
  * `@inject` completion [dotnet/aspnetcore#22886](https://github.com/dotnet/aspnetcore/issues/22886)
  * Improved behavior in cases where directory is not available. [dotnet/aspnetcore-tooling#2008](https://github.com/dotnet/aspnetcore-tooling/pull/2008)
  * Added the `Extract to CodeBehind` light bulb code action. [dotnet/aspnetcore-tooling#2039](https://github.com/dotnet/aspnetcore-tooling/pull/2039)
* Use global MSBuild property when resetting target framework ([omnisharp-roslyn#1738](https://github.com/OmniSharp/omnisharp-roslyn/issues/1738), PR: [omnisharp-roslyn#1846](https://github.com/OmniSharp/omnisharp-roslyn/pull/1846))
* Do not use Visual Studio MSBuild if it doesn't have .NET SDK resolver ([omnisharp-roslyn#1842](https://github.com/OmniSharp/omnisharp-roslyn/issues/1842), [omnisharp-roslyn#1730](https://github.com/OmniSharp/omnisharp-roslyn/issues/1730), PR: [omnisharp-roslyn#1845](https://github.com/OmniSharp/omnisharp-roslyn/pull/1845))
* Only request dotnet info once for the solution or directory ([omnisharp-roslyn#1844](https://github.com/OmniSharp/omnisharp-roslyn/issues/1844), PR: [omnisharp-roslyn#1857](https://github.com/OmniSharp/omnisharp-roslyn/pull/1857))
* Allow client to specify symbol filter for FindSymbols Endpoint. (PR: [omnisharp-roslyn#1823](https://github.com/OmniSharp/omnisharp-roslyn/pull/1823))
* Upgraded to Mono 6.10.0.105, msbuild 16.6 and added missing targets (PR: [omnisharp-roslyn#1854](https://github.com/OmniSharp/omnisharp-roslyn/pull/1854))
* Make "Run/debug tests in context" position a link ([#3915](https://github.com/OmniSharp/omnisharp-vscode/pull/3915))
* Update browser launch regex to support non-default logging frameworks ([#3842](https://github.com/OmniSharp/omnisharp-vscode/pull/3842))

## 1.22.1 (June 14, 2020)
* Added LSP handler for `textDocument/codeAction` request. (PR: [omnisharp-roslyn#1795](https://github.com/OmniSharp/omnisharp-roslyn/pull/1795))
* Expose a custom LSP `omnisharp/client/findReferences` command via code lens (meant to be handled by LSP client). (PR: [#omnisharp-roslyn/1807](https://github.com/OmniSharp/omnisharp-roslyn/pull/1807))
* Added `DirectoryDelete` option to `FileChangeType` allowing clients to report deleted directories that need to be removed (along all the files) from the workspace (PR: [#3829](https://github.com/OmniSharp/omnisharp-vscode/pull/3829), PR: [omnisharp-roslyn#1821](https://github.com/OmniSharp/omnisharp-roslyn/pull/1821))
* Do not crash when plugin assembly cannot be loaded ([omnisharp-roslyn#1307](https://github.com/OmniSharp/omnisharp-roslyn/issues/1307), PR: [omnisharp-roslyn#1827](https://github.com/OmniSharp/omnisharp-roslyn/pull/1827))
* Update browser launch regex to support non-default logging frameworks ([#3842](https://github.com/OmniSharp/omnisharp-vscode/pull/3842))
* Improved support for Codespaces

## 1.22.0 (May 28, 2020)
* Add setting for enabling go to decompilation (PR: [#3774](https://github.com/OmniSharp/omnisharp-vscode/pull/3774))
* Add experimental Semantic Highlighter `csharp.semanticHighlighting.enabled` ([#3565](https://github.com/OmniSharp/omnisharp-vscode/issues/3565), PR: [#3667](https://github.com/OmniSharp/omnisharp-vscode/pull/3667)
* Add commands for Run and Debug Tests in Context (PR: [#3772](https://github.com/OmniSharp/omnisharp-vscode/pull/3772), PR: [omnisharp-roslyn#1782](https://github.com/OmniSharp/omnisharp-roslyn/pull/1782))
* Do not add references CodeLens to Dispose methods ([#3243](https://github.com/OmniSharp/omnisharp-vscode/issues/3243), PR: [#3780](https://github.com/OmniSharp/omnisharp-vscode/pull/3780))
* Add Visual Studio 2019 themes with semantic colors (PR: [#3790](https://github.com/OmniSharp/omnisharp-vscode/pull/3790))
* Added support for `WarningsAsErrors` in csproj files (PR: [omnisharp-roslyn#1779](https://github.com/OmniSharp/omnisharp-roslyn/pull/1779))
* Added support for `WarningsNotAsErrors` in csproj files ([omnisharp-roslyn#1681](https://github.com/OmniSharp/omnisharp-roslyn/issues/1681), PR: [#1784](https://github.com/OmniSharp/omnisharp-roslyn/pull/1784))
* Improved MSBuild scoring system ([omnisharp-roslyn#1783](https://github.com/OmniSharp/omnisharp-roslyn/issues/1783), PR: [omnisharp-roslyn#1797](https://github.com/OmniSharp/omnisharp-roslyn/pull/1797))
* Updated OmniSharp.Extensions.LanguageServer to `0.14.2` to fix synchronisation (PR: [omnisharp-roslyn#1791](https://github.com/OmniSharp/omnisharp-roslyn/pull/1791))
* Add test discovery and NoBuild option to test requests (PR: [omnisharp-roslyn#1719](https://github.com/OmniSharp/omnisharp-roslyn/pull/1719))
* Updated Razor support
  * Enable Semantic Highlighting for Razor TagHelpers and Blazor components ([dotnet/aspnetcore#21713](https://github.com/dotnet/aspnetcore/issues/21713))
  * Directive and TagHelper Attribute Completions are now committed contextually with `=`, `:` and ` ` commit characters. ([dotnet/aspnetcore#21485](https://github.com/dotnet/aspnetcore/issues/21485))
  * Removed TagHelper attribute completion snippet support as we felt the typing experience was superior without it.
* Add support for Blazor WebAssembly-specific debug adapter ([dotnet/aspnetcore-tooling#1885](https://github.com/dotnet/aspnetcore-tooling/pull/1885))

## 1.21.18 (May 5, 2020)
* Fadeout unused variable names ([#1324](https://github.com/OmniSharp/omnisharp-vscode/issues/1324), PR: [#3733](https://github.com/OmniSharp/omnisharp-vscode/pull/3733))
* Updated debugger (PR: [#3729](https://github.com/OmniSharp/omnisharp-vscode/pull/3729))
* Fixed not supported exception when trying to decompile a BCL assembly on Mono. For now we do not try to resolve implementation assembly from a ref assembly (PR: [omnisharp-roslyn#1767](https://github.com/OmniSharp/omnisharp-roslyn/pull/1767))
* Added support for generic classes in test runner ([#3722](https://github.com/OmniSharp/omnisharp-vscode/issues/3722), PR: [omnisharp-roslyn#1768](https://github.com/OmniSharp/omnisharp-roslyn/pull/1768))
* Improved autocompletion performance (PR: [omnisharp-roslyn#1761](https://github.com/OmniSharp/omnisharp-roslyn/pull/1761))
* Move to Roslyn's .editorconfig support ([omnisharp-roslyn#1657](https://github.com/OmniSharp/omnisharp-roslyn/issues/1657), PR: [omnisharp-roslyn#1771](https://github.com/OmniSharp/omnisharp-roslyn/pull/1771))
* Fully update CompilationOptions when project files change (PR: [omnisharp-roslyn#1774](https://github.com/OmniSharp/omnisharp-roslyn/pull/1774))

## 1.21.17 (April 13, 2020)
* Updated Razor support (PR:[#3696](https://github.com/OmniSharp/omnisharp-vscode/pull/3696))
  * Razor support for `<text>` tag completions.
  * Ability to restart the Razor Language Server to activate changes to the `razor.trace` level.
  * Bug fixes and performance improvements.
* Support for `<RunAnalyzers />` and `<RunAnalyzersDuringLiveAnalysis />` (PR: [omnisharp-roslyn#1739](https://github.com/OmniSharp/omnisharp-roslyn/pull/1739))
* Add `typeparam` documentation comments to text description ([#3516](https://github.com/OmniSharp/omnisharp-vscode/issues/3516), PR: [omnisharp-roslyn#1749](https://github.com/OmniSharp/omnisharp-roslyn/pull/1749))
* Tag `#region` blocks appropriately in the block structure service ([#2621](https://github.com/OmniSharp/omnisharp-vscode/issues/2621), PR: [omnisharp-roslyn#1748](https://github.com/OmniSharp/omnisharp-roslyn/pull/1748))

## 1.21.16 (March 30, 2020)
* Support for .NET Core 3.1 in csx files (PR: [#1731](https://github.com/OmniSharp/omnisharp-roslyn/pull/1731))
* Update the minimal MSBuild to better support .NET 5 Previews ([omnisharp-vscode#3653](https://github.com/OmniSharp/omnisharp-vscode/issues/3653), PR: [#1746](https://github.com/OmniSharp/omnisharp-roslyn/pull/1746))

## 1.21.15 (March 19, 2020)
* Fixed freezing and unresponsiveness when opening folder with many nested sub-folders (PR: [#3681](https://github.com/OmniSharp/omnisharp-vscode/pull/3681))
* Fixed handling of dismiss response to assets prompt (PR: [3678](https://github.com/OmniSharp/omnisharp-vscode/pull/3678))

## 1.21.14 (March 11, 2020)
* Fixed an issue where Razor formatting fails in the presence of @using directives
* Added support for `annotations` value of `Nullable` csproj property ([omnisharp-roslyn#1721](https://github.com/OmniSharp/omnisharp-roslyn/issues/1721), PR: [omnisharp-roslyn#1722](https://github.com/OmniSharp/omnisharp-roslyn/pull/1722))
* Added ability to specify custom RunSettings for tests (PR: [#3573](https://github.com/OmniSharp/omnisharp-vscode/pull/3573), PR: [omnisharp-roslyn#1710](https://github.com/OmniSharp/omnisharp-roslyn/pull/1710))

## 1.21.13 (March 5, 2020)
* Change Marketplace publisher for the C# extension from ms-vscode to ms-dotnettools
* Ignore diagnostics from virtual files ([dotnet/aspnetcore#18927](https://github.com/dotnet/aspnetcore/issues/18927), PR: [#3592](https://github.com/OmniSharp/omnisharp-vscode/pull/3592))
* Detect and create Blazor WASM launch and debug settings ([dotnet/aspnetcore#17549](https://github.com/dotnet/aspnetcore/issues/17549), PR: [#3593](https://github.com/OmniSharp/omnisharp-vscode/pull/3593))
* Updated Razor support (PR:[3594](https://github.com/OmniSharp/omnisharp-vscode/pull/3594))
  * Support for @code/@functions block formatting
  * Updated Razor's TextMate grammar to include full syntactic colorization
  * Several bug fixes

## 1.21.12 (February 20, 2020)
* Fixed out of bounds exception in line mapping ([#3485](https://github.com/OmniSharp/omnisharp-vscode/issues/3485), PR: [omnisharp-roslyn#1707](https://github.com/OmniSharp/omnisharp-roslyn/pull/1707))
* Added support for aliases in project references ([omnisharp-roslyn#1685](https://github.com/OmniSharp/omnisharp-roslyn/issues/1685), PR: [omnisharp-roslyn#1701](https://github.com/OmniSharp/omnisharp-roslyn/pull/1701))
* Raised the lowest discovered VS2019 version to 16.3 ([omnisharp-roslyn#1700](https://github.com/OmniSharp/omnisharp-roslyn/issues/1700), PR: (#1713)(https://github.com/OmniSharp/omnisharp-roslyn/pull/1713))
* Fixed a bug where organizing usings clashed with other formatting settings (PR: [omnisharp-roslyn#1715](https://github.com/OmniSharp/omnisharp-roslyn/pull/1713))

## 1.21.11 (February 6, 2020)
* Updated the bundled to Mono 6.8.0 and MSBuild to be copied from Mono 6.8.0 ([omnisharp-roslyn#1693](https://github.com/OmniSharp/omnisharp-roslyn/issues/1693), PR: [omnisharp-roslyn#1697](https://github.com/OmniSharp/omnisharp-roslyn/pull/1697))
* Included NugetSDKResolver in the minimal MSBuild, which introduces support for Nuget based project SDKs like Arcade ([omnisharp-roslyn#1678](https://github.com/OmniSharp/omnisharp-roslyn/issues/1678), PR: [omnisharp-roslyn#1696](https://github.com/OmniSharp/omnisharp-roslyn/pull/1696))
* Added option (`csharp.supressBuildAssetsNotification`) to surpress missing build asset notifications (PR:[#3538](https://github.com/OmniSharp/omnisharp-vscode/pull/3538))
* The minimum Mono version required to run OmniSharp on has been increased to 6.4.0

## 1.21.10 (February 2, 2020)
* Updated Razor support (PR:[#3524](https://github.com/OmniSharp/omnisharp-vscode/pull/3524))
    * Added quick info (hover) support for TagHelper and Blazor components. You can now hover over TagHelpers, Components and their attributes to understand what associated C# type you're hovering over in addition to an attributes expected value type.
    * Migrated Razor's project understanding from the VSCode extension into the Language Server. This enables the language server to reboot without extra assistance (reliability) from an LSP client and also enables future Razor LSP clients to have richer functionality with less "work".
    * Added C# light bulbs to enable users to "Fully Qualify" members that are causing errors.
    * Expanded Razor's TextMate grammar colorization support to understand email addresses and `await foreach`.
    * Several bug fixes
* Updated Debugger support (PR:[#3515](https://github.com/OmniSharp/omnisharp-vscode/pull/3515))
    * Added option to search the NuGet.org Symbol Server
    * Added options to control logging Process and Thread exits while debugging
* Fixed a bug where completion items didn't decode symbols corectly (impacted, for example, object initializer completion quality) ([#3465](https://github.com/OmniSharp/omnisharp-vscode/issues/3465), PR:[omnisharp-roslyn#1670](https://github.com/OmniSharp/omnisharp-roslyn/pull/1670))
* Updated to MsBuild 16.4.0 on Linux/MacOS (PR:[omnisharp-roslyn#1669](https://github.com/OmniSharp/omnisharp-roslyn/pull/1669))
* Added support for implement type options - it is now possible to define whether code-fix/refactoring generated properties should be auto- or throwing-properties and at which place in the class should newly generated members be inserted. They can be set via OmniSharp configuration, such as `omnisharp.json` file. (PR: [omnisharp-roslyn#1672](https://github.com/OmniSharp/omnisharp-roslyn/pull/1672))
* Added support for organizing usings on format. This can be set via OmniSharp configuration, such as `omnisharp.json` file. (PR:[omnisharp-roslyn#1686](https://github.com/OmniSharp/omnisharp-roslyn/pull/1686))
* Improved support for .NET Core 3.1

## 1.21.9 (December 16, 2019)
* Use the base filename instead of 'ClassName' in ctor snippet (PR:[#3385](https://github.com/OmniSharp/omnisharp-vscode/pull/3385))
* Added command to re-run code analysis on single project or all projects (PR:[#3089](https://github.com/OmniSharp/omnisharp-vscode/pull/3089))
* Updated Razor support (PR:[#3445](https://github.com/OmniSharp/omnisharp-vscode/pull/3445))
  * Rename support
  * Go to definition support
  * Go to implementation support
  * Find all references support
  * CodeLens support
  * Several mainline bug fixes
* Updated Razor grammar for better colorization (PR:[#3448](https://github.com/OmniSharp/omnisharp-vscode/pull/3448))
* Updated to MsBuild 16.4.0 (PR:[omnisharp-roslyn#1662](https://github.com/OmniSharp/omnisharp-roslyn/pull/1662))
* Line pragma is now respected in find references ([omnisharp-roslyn#1649](https://github.com/OmniSharp/omnisharp-roslyn/issues/1649), PR:[omnisharp-roslyn#1660](https://github.com/OmniSharp/omnisharp-roslyn/pull/1660))
* Do not set mono paths when running in standalone mode ([omnisharp-vscode#3410](https://github.com/OmniSharp/omnisharp-vscode/issues/3410), [omnisharp-vscode#3340](https://github.com/OmniSharp/omnisharp-vscode/issues/3340), [omnisharp-roslyn#1650](https://github.com/OmniSharp/omnisharp-roslyn/issues/1650), PR:[omnisharp-roslyn#1656](https://github.com/OmniSharp/omnisharp-roslyn/pull/1656))
* Fixed a bug where OmniSharp would crash on startup if the path contained `=` sign ([omnisharp-vscode#3436](https://github.com/OmniSharp/omnisharp-vscode/issues/3436), PR:[omnisharp-roslyn#1661](https://github.com/OmniSharp/omnisharp-roslyn/pull/1661))
* Improved support for .NET Core 3.1

## 1.21.8 (November 11, 2019)
* Update Razor to work for 3.1 SDKs (PR:[#3406](https://github.com/OmniSharp/omnisharp-vscode/pull/3406))
* Support plugins configuration in omnisharp.json (PR:[omnisharp-roslyn#1615](https://github.com/OmniSharp/omnisharp-roslyn/pull/1615))
* Improved support for .NET Core 3.1

## 1.21.7 (November 6, 2019)
* Updated the embedded Mono to 6.4.0 (PR:[omnisharp-roslyn#1640](https://github.com/OmniSharp/omnisharp-roslyn/pull/1640))
* Improved support for .NET Core 3

## 1.21.6 (October 28, 2019)
* Fixed a bug that caused CS0019 diagnostic to be erroneously reported when comparing to `default` ([omnisharp-roslyn#1619](https://github.com/OmniSharp/omnisharp-roslyn/issues/1619), PR:[omnisharp-roslyn#1634](https://github.com/OmniSharp/omnisharp-roslyn/pull/1634))
* Fixed a concurrency bug in scripting/Cake support ([omnisharp-roslyn#1627](https://github.com/OmniSharp/omnisharp-roslyn/pull/1627))
* Correctly respect request cancellation token in metadata service ([omnisharp-roslyn#1631](https://github.com/OmniSharp/omnisharp-roslyn/pull/1631))
* Improved support for .NET Core 3

## 1.21.5 (October 9, 2019)
* Fixed regression that caused "go to metadata" to not work ([omnisharp-roslyn#1624](https://github.com/OmniSharp/omnisharp-roslyn/issues/1624), PR: [omnisharp-roslyn#1625](https://github.com/OmniSharp/omnisharp-roslyn/pull/1625))

## 1.21.4 (September 30, 2019)
* Improved support for .NET Core 3

## 1.21.3 (September 18, 2019)
* Added support for `CheckForOverflowUnderflow ` in csproj files
* Improved support for .NET Core 3

## 1.21.2 (September 5, 2019)
* Improved support for .NET Core 3

## 1.21.1 (August 20, 2019)
* Fixed a regression which caused AllowUnsafeCode in csproj to also enable TreatWarningsAsErrors behavior.([omnisharp-roslyn#1565](https://github.com/OmniSharp/omnisharp-roslyn/issues/1565), PR: [omnisharp-roslyn#1567](https://github.com/OmniSharp/omnisharp-roslyn/pull/1567))

## 1.21.0 (July 18, 2019)

* Added a `omnisharp.enableEditorConfigSupport` setting to enable support for .editorconfig [#3136](https://github.com/OmniSharp/omnisharp-vscode/pull/3136) (_Contributed by_ [@hoffs](https://github.com/hoffs))(PR: [omnisharp-roslyn#1526](https://github.com/OmniSharp/omnisharp-roslyn/pull/1526) (_Contributed by_ [@filipw](https://github.com/filipw)))
* Modified the auto generated tasks in tasks.json to generate full paths and disable summary to fix the problem of no source links in the problems panel. (PR:[#3145](https://github.com/OmniSharp/omnisharp-vscode/pull/3145))
* Added support for Roslyn code actions that normally need UI - they used to be explicitly sipped by OmniSharp, now it surfaces them with predefined defaults instead. ([omnisharp-roslyn#1220](https://github.com/OmniSharp/omnisharp-roslyn/issues/1220), PR: [#1406](https://github.com/OmniSharp/omnisharp-roslyn/pull/1406)) These are:
  * extract interface
  * generate constructor
  * generate overrides
  * generate *Equals* and *GetHashCode*
* Improved analyzers performance by introducing background analysis support ([omnisharp-roslyn#1507](https://github.com/OmniSharp/omnisharp-roslyn/pull/1507))
* According to [official Microsoft .NET Core support policy](https://dotnet.microsoft.com/platform/support/policy/dotnet-core), .NET Core 1.0 and 1.1 (`project.json`-based .NET Core flavors) have reached end of life and went out of support on 27 June 2019. OmniSharp features to support that, which have been obsolete and disabled by default since version 1.32.2 (2018-08-07), are now completely removed.
* Fixed a bug where some internal services didn't respect the disabling of a project system ([omnisharp-roslyn#1543](https://github.com/OmniSharp/omnisharp-roslyn/pull/1543))
* Improved the MSBuild selection logic. The standalone instance inside OmniSharp is now preferred over VS2017, with VS2019 given the highest priority. This ensures that .NET Core 3.0 works correctly. It is also possible manually provide an MSBuild path using OmniSharp configuration, which is then always selected. ([omnisharp-roslyn#1541](https://github.com/OmniSharp/omnisharp-roslyn/issues/1541), PR: [omnisharp-roslyn#1545](https://github.com/OmniSharp/omnisharp-roslyn/pull/1545))
    ```JSON
        {
            "MSBuild": {
                "MSBuildOverride": {
                    "MSBuildPath": "C:\\Program Files (x86)\\Microsoft Visual Studio\\2017\\Enterprise\\MSBuild\\15.0\\Bin",
                    "Name": "vs2017 msbuild"
                }
            }
        }
    ```
* Added support for *AdditionalFiles* in csproj files ([omnisharp-roslyn#1510](https://github.com/OmniSharp/omnisharp-roslyn/issues/1510), PR: [omnisharp-roslyn#1547](https://github.com/OmniSharp/omnisharp-roslyn/pull/1547))
* Fixed a bug in *.editorconfig* where formatting settings were not correctly passed into external code fixes ([omnisharp-roslyn#1558](https://github.com/OmniSharp/omnisharp-roslyn/issues/1558), PR: [omnisharp-roslyn#1559](https://github.com/OmniSharp/omnisharp-roslyn/pull/1559))


## 1.20.0 (June 11, 2019)

* Updated the auto-generated launch.json to use new mechanism for starting web browser. For more information: https://aka.ms/VSCode-CS-LaunchJson-WebBrowser
* Improved support for .NET Core 3
* Updates to Razor support
* Made QuickInfo display more consistent with Visual Studio. ([#2610](https://github.com/OmniSharp/omnisharp-vscode/issues/2610))  (_Contributed by_ [@paladique](https://github.com/paladique))(PR: [#3090](https://github.com/OmniSharp/omnisharp-vscode/pull/3090/))
* Added support for fading unnecessary code and using statements [#2873](https://github.com/OmniSharp/omnisharp-vscode/pull/2873)

## 1.19.1 (May 6, 2019)

* Updated debugger to work correctly on Linux distributions with openssl 1.1 such as Ubuntu 19.04 ([#3010](https://github.com/OmniSharp/omnisharp-vscode/issues/3010))
* Fixed OmniSharp hanging on wildcard Nuget package references.(PR: [omnisharp-roslyn#1473](https://github.com/OmniSharp/omnisharp-roslyn/pull/1473))
* OmniSharp now uses correct 4.7.2 framework sku to prompt for installation of .NET 4.7.2 if missing.(PR: [omnisharp-roslyn#1469](https://github.com/OmniSharp/omnisharp-roslyn/pull/1469)).

## 1.19.0 (April 16, 2019)
* Improved support for .NET Core 3
* Added support for roslyn analyzers, code fixes and rulesets which can be enabled via`omnisharp.enableRoslynAnalyzers` setting.
* Improved Razor diagnostics
* Razor tooling support for tag helpers

## 1.18.0 (March 26, 2019)

* Added a `csharp.maxProjectFileCountForDiagnosticAnalysis` setting to configure the file limit when the extension stops reporting errors for whole workspace. When this threshold is reached, the diagnostics are reported for currently opened files only. This mechanism was available in previous versions, but now can be configured. The default is 1000. (PR: [#1877](https://github.com/OmniSharp/omnisharp-vscode/pull/1877))
* Added a `omnisharp.enableMsBuildLoadProjectsOnDemand` setting to load project for files that were opened in the editor. This setting is useful for big C# codebases and allows for faster initialization of code navigation features only for projects that are relevant to code that is being edited._(Contributed by [@dmgonch](https://github.com/dmgonch))(PR: [#2750](https://github.com/OmniSharp/omnisharp-vscode/pull/2750/files))
* Added initial support for C# 8. (PR: [omnisharp-roslyn#1365](https://github.com/OmniSharp/omnisharp-roslyn/pull/1365))
* Fixed finding references to operator overloads _(Contributed by [@SirIntruder](https://github.com/SirIntruder))_ (PR: [omnisharp-roslyn#1371](https://github.com/OmniSharp/omnisharp-roslyn/pull/1371))
* Improved handling of files moving on disk (PR: [omnisharp-roslyn#1368](https://github.com/OmniSharp/omnisharp-roslyn/pull/1368))
* Improved detection of MSBuild when multiple instances are available _(Contributed by [@johnnyasantoss ](https://github.com/johnnyasantoss))_ (PR: [omnisharp-roslyn#1349](https://github.com/OmniSharp/omnisharp-roslyn/pull/1349))
* Fixed a bug where the "OmniSharp" and "C# log" would steal the editor focus and hinder the user's development flow.(PR: [#2828](https://github.com/OmniSharp/omnisharp-vscode/pull/2828))
* Improvement in code load times for the extension by using webpack (PR: [#2835](https://github.com/OmniSharp/omnisharp-vscode/pull/2835))
* Added tasks for "dotnet publish" and "dotnet watch" in the initial asset generation  _(Contributed by [@timheuer ](https://github.com/timheuer))_ (PR: [#2903](https://github.com/OmniSharp/omnisharp-vscode/pull/2903))

#### Debugger
* Added support for set next statement. Set next statement is a feature that has been available for a long time in full Visual Studio, and this brings the feature to Visual Studio Code. This feature allows developers to change what code is executed next in the target program. For example, you can move the instruction pointer back to re-execute a function that you just ran so you can debug into it, or you can skip over some code that you don't want to execute. To use this feature, move your cursor to the statement you would like to execute next, and either open the editor context menu and invoke 'Set Next Statement (.NET)', or use the keyboard shortcut of <kbd>Ctrl+Shift+F10</kbd> ([#1753](https://github.com/OmniSharp/omnisharp-vscode/issues/1753))
* Improved responsiveness by making the debugger backend asynchronous and cancelable so that operations (ex: evaluate expression 'xyz') can be aborted on step/go/disconnect ([#1215](https://github.com/OmniSharp/omnisharp-vscode/issues/1215)).
* Added support for pagination of evaluation result children. Before, if an element in the watch/variables/data tip had a large number of child elements, then the first 1,000 children would be calculated up front and no others would be shown. This could be very slow. Now only the first 25 elements are calculated and there is a '\[More]' node to obtain additional values. Note that if you are trying to find a particular element in a large collection it is still best to use Linq (example: `myCollection.Where(x => x > 12).ToList()`).
* Added support for showing return values in the variables window ([#859](https://github.com/OmniSharp/omnisharp-vscode/issues/859)).
* Fixed evaluating string functions with interpretation in .NET Core 2.1+. Evaluation uses interpretation for conditional breakpoints, evaluating methods that take a lambda, etc ([#2683](https://github.com/OmniSharp/omnisharp-vscode/issues/2683)).
* Many small improvements to launch.json/tasks.json generation. Highlights include a selection dialog if the workspace contains multiple launchable projects, a few simplifications to reduce the number of fields in the default launch.json, and switching the 'problem matcher' for build tasks. (PR: [#2780](https://github.com/OmniSharp/omnisharp-vscode/pull/2780))
* Updated the default symbol cache directory to match other .NET Tools ([#2797](https://github.com/OmniSharp/omnisharp-vscode/issues/2797)).

## 1.17.1 (November 11, 2018)

* Updated Razor language service to fix various Razor editing reliability issues. For details see https://github.com/aspnet/Razor.VSCode/releases/tag/1.0.0-alpha2.

## 1.17.0 (October 31, 2018)

* Added preview Razor (cshtml) language service with support for C# completions and diagnostics in ASP.NET Core projects. Please report issues with the preview Razor tooling on the [aspnet/Razor.VSCode](https://github.com/aspnet/Razor.VSCode/issues) repo. To disable the preview Razor tooling set the "razor.disabled" setting to `true`. (PR: [2554](https://github.com/OmniSharp/omnisharp-vscode/pull/2554))
* Added omnisharp.minFindSymbolsFilterLength setting to configure the number of characters a user must type in for "Go to Symbol in Workspace" command to return any results (default is 0 to preserve existing behavior). Additionally added omnisharp.maxFindSymbolsItems for configuring maximum number of items returned by "Go to Symbol in Workspace" command. The default is 1000. (PR: [#2487](https://github.com/OmniSharp/omnisharp-vscode/pull/2487))
* Added a command - "CSharp: Start authoring a new issue on GitHub" to enable the users to file issues on github from within the extension with helpful config information from their system.(PR: [#2503](https://github.com/OmniSharp/omnisharp-vscode/pull/2503))

#### Debugger
* Fixed crash at the end of debug sessions on Linux ([#2439](https://github.com/OmniSharp/omnisharp-vscode/issues/2439))
* Fixed searching for PDBs in original built location ([#2483](https://github.com/OmniSharp/omnisharp-vscode/issues/2483))
* Fixed launching the web browser against an ASP.NET project that uses wildcard ('*') bindings ([#2528](https://github.com/OmniSharp/omnisharp-vscode/issues/2528))

## 1.16.2 (October 3, 2018)
* Update extension to handle upcoming breaking change to launch.json configurations in VS Code 1.28. (PR: [#2558](https://github.com/OmniSharp/omnisharp-vscode/pull/2558))
* Fixed a bug where OmniSharp flame was red in spite of OmniSharp loading the projects without any errors. (PR: [#2450](https://github.com/OmniSharp/omnisharp-vscode/pull/2540))
* Fixed launch.json `envFile` option on Windows. (PR: [#2560](https://github.com/OmniSharp/omnisharp-vscode/pull/2560))
* Fixed a problem with tracking virtual documents from other providers. (PR: [#2562](https://github.com/OmniSharp/omnisharp-vscode/pull/2562))

## 1.16.0 (September 10, 2018)

#### Project System

* Separated the existing "Restore Packages" option in the Command Palette into two distinct functions:
  * "Restore Project" - Displays a drop-down that shows all the available projects in the solution or in the workspace. Selecting one of them would trigger a dotnet restore for the particular project.
  * "Restore All Projects" - Triggers a dotnet restore for all projects in the current solution or workspace.

* Modified the "Unresolved dependencies" prompt to restore the all the projects in the currently selected solution or workspace. (PR: [#2323](https://github.com/OmniSharp/omnisharp-vscode/pull/2323))

* Added support to configure the default *.sln file loaded when opening a project with multiple *.sln files in the root. _(Contributed by [@janaka](https://github.com/janaka))_ (PR: [#2053](https://github.com/OmniSharp/omnisharp-vscode/pull/2053))

* Added support for tracking opening, closing and changing of virtual documents that don't exist on disk. (PR: [#2436](https://github.com/OmniSharp/omnisharp-vscode/pull/2436)) _(Contributed by [@NTaylorMullen](https://github.com/NTaylorMullen))_

* Enabled IDE features for .cs files that are not part of a project. (PR: [#2471](https://github.com/OmniSharp/omnisharp-vscode/pull/2471), [omnisharp-roslyn#1252](https://github.com/OmniSharp/omnisharp-roslyn/pull/1252))

#### Misc

* Added a prompt to "Restart OmniSharp" when there is a change in omnisharp "path", "useGlobalMono" or "waitForDebugger" settings.(PR: [#2316](https://github.com/OmniSharp/omnisharp-vscode/pull/2316))

#### Editor

* Improved diagnostics by refreshing them when the active editor changes or the current window is focused. (PR: [#2317](https://github.com/OmniSharp/omnisharp-vscode/pull/2317)) _(Contributed by [@SirIntruder](https://github.com/SirIntruder))_

* Improved completions by adding the preselect property so the best match is preselected. (PR: [#2388](https://github.com/OmniSharp/omnisharp-vscode/pull/2388))

#### Testing

* Added test execution output to the output of the Run/Debug Test CodeLens. (PR: [#2337](https://github.com/OmniSharp/omnisharp-vscode/pull/2337), [#2343](https://github.com/OmniSharp/omnisharp-vscode/pull/2343), [omnisharp-roslyn#1203](https://github.com/OmniSharp/omnisharp-roslyn/pull/1203))
* Fixed a bug where a debug session could not be started and duplicate logs were displayed after a previous one failed due to build failure. (PR: [#2405](https://github.com/OmniSharp/omnisharp-vscode/pull/2405), [omnisharp-roslyn#1239](https://github.com/OmniSharp/omnisharp-roslyn/pull/1239))

#### Options

* Added `monoPath` option to use the mono installation at the specified path when the `useGlobalMono` is set to "always" or "auto". (PR: [#2425](https://github.com/OmniSharp/omnisharp-vscode/pull/2425)) _(Contributed by [@shana](https://github.com/shana))_

#### Debugger

* Added support for launching with environment variables stored in a seperate file from launch.json via a new `envFile` option. (PR: [#2462](https://github.com/OmniSharp/omnisharp-vscode/pull/2462), [#1944](https://github.com/OmniSharp/omnisharp-vscode/issues/1944)) _(Contributed by [@SebastianPfliegel](https://github.com/SebastianPfliegel))_
* Fixed editting breakpoint conditions while debugging with recent versions of VS Code. ([#2428](https://github.com/OmniSharp/omnisharp-vscode/issues/2428))
* Added support for hit count breakpoint conditions. ([#895](https://github.com/OmniSharp/omnisharp-vscode/issues/895))
* Support the `applicationUrl` property in launchSettings.json. ([#2296](https://github.com/OmniSharp/omnisharp-vscode/issues/2296))
* Improve the error message when attaching to privileged processes on Linux and macOS. ([#477](https://github.com/OmniSharp/omnisharp-vscode/issues/477))

## 1.15.2 (May 15, 1018)

* Fixed a 1.30.0 regression that prevented the script project system from working on Unix-based systems ([omnisharp-roslyn#1184](https://github.com/OmniSharp/omnisharp-roslyn/pull/1184), PR: [omnisharp-roslyn#1185](https://github.com/OmniSharp/omnisharp-roslyn/pull/1185)) _(Contributed by [@filipw](https://github.com/filipw))_
* Fixed a regression that could cause the debugger to crash on Windows ([#2297](https://github.com/OmniSharp/omnisharp-vscode/issues/2297)).

## 1.15.1 (May 11, 1018)

* The minimum Mono version required to run OmniSharp on has been increased to 5.8.1.

## 1.15.0 (May 10, 2018)

#### Debugger

* New features:

  * Adds support for [Source Link](https://aka.ms/SourceLinkSpec), Symbol Servers and other more advanced symbol options ([#373](https://github.com/OmniSharp/omnisharp-vscode/issues/373))
  * Adds launch.json option to suppress Just-In-Time compiler optimizations.
  * Due to the previous two items and work from the .NET Team, it is now possible to easily debug into ASP.NET itself in projects running against .NET Core 2.1. Instructions are in the [wiki](https://github.com/OmniSharp/omnisharp-vscode/wiki/Debugging-into-the-.NET-Framework-itself).
  * Adds support for pulling in environment variables from `${cwd}/Properties/launchSettings.json`. This means that if you add environment variable configuration to your launchSettings.json file, they will now be used when you start your app from Visual Studio Code like they previously would be used from the command line (`dotnet run`), and from Visual Studio. ([#2017](https://github.com/OmniSharp/omnisharp-vscode/issues/2017))

* Bug fixes:

  * On Linux, this reduces the native dependencies of the debugger to match the .NET Core 2.1 runtime. The Linux .NET Core 2.1 runtime reduced its native dependencies over all the previous versions, but the debugger still had the same dependencies as .NET Core 2.0. With this fix, the debugger will now continue to work on Linux after installing the .NET Core runtime and nothing else. ([#2199](https://github.com/OmniSharp/omnisharp-vscode/issues/2199))
  * Fixes async call stacks with the .NET Core 2.1 runtime. ([#1892](https://github.com/OmniSharp/omnisharp-vscode/issues/1892))
  * Fixes the debugger's browser launch code when launching projects configured to use Application Insights. ([2177](https://github.com/OmniSharp/omnisharp-vscode/issues/2177))

#### Editor

* Fixed regression where the "Generate Type in New File" code action would create an empty file. ([#2112](https://github.com/OmniSharp/omnisharp-vscode/issues/2112), PR: [omnisharp-roslyn#1143](https://github.com/OmniSharp/omnisharp-roslyn/pull/1143))
* Made several improvements to the display of tooltips in Signature Help. ([#1940](https://github.com/OmniSharp/omnisharp-vscode/issues/1940), PR: [#1958](https://github.com/OmniSharp/omnisharp-vscode/pull/1958))

#### Options

* "omnisharp.path": This option has been updated to enable the user to specify different versions of OmniSharp, including prerelease versions. ([#1909](https://github.com/OmniSharp/omnisharp-vscode/issues/1909), PR: [#2039](https://github.com/OmniSharp/omnisharp-vscode/pull/2039))

  Possible values for this option are:
  * `<Path to the omnisharp executable>`: Use a local copy of OmniSharp. The value must point directly to the OmniSharp executable. This is typically the build output directory of the [omnisharp-roslyn](https://github.com/OmniSharp/omnisharp-roslyn) project on the current machine, for example, `C:/omnisharp-roslyn/artifacts/publish/OmniSharp.Stdio/win7-x64/OmniSharp.exe`.
  * `latest`: Use the latest CI build from [omnisharp-roslyn](https://github.com/OmniSharp/omnisharp-roslyn).
  * `<version>`: Use a specific version of OmniSharp. Example: `1.29.2-beta.60`
  If "omnisharp.path" is not set, the defalut version of OmniSharp for the current release of C# for VS Code is used.

* "omnisharp.useGlobalMono": This option replaces the old "omnisharp.useMono" option and controls whether or not OmniSharp will be launched with a globally-installed version of Mono. (PR: [#2244](https://github.com/OmniSharp/omnisharp-vscode/pull/2244))

  There are three possible values:
  * "auto": Automatically launch OmniSharp with `mono` if version 5.2.0 or greater is available on the PATH.
  * "always": Always launch OmniSharp with `mono`. If version 5.2.0 or greater is not available on the PATH, an error will be printed.
  * "never": Never launch OmniSharp on a globally-installed Mono.

* It is now possible to suppress the "Some projects have trouble loading" popup using the `omnisharp.disableMSBuildDiagnosticWarning` option. ([#2110](https://github.com/OmniSharp/omnisharp-vscode/issues/2110)

#### Project System

* Several common globbing patterns are now excluded by default when OmniSharp scans for `*.csproj`, `*.cake`, or `*.csx` files to load. The deafault patterns are `**/node_modules/**/*`, `**/bin/**/*`, `**/obj/**/*`, `**/.git/**/*`. ([omnisharp-roslyn#896](https://github.com/OmniSharp/omnisharp-roslyn/issues/896), PR: [omnisharp-roslyn#1161](https://github.com/OmniSharp/omnisharp-roslyn/pull/1161)) _(Contributed by [@filipw](https://github.com/filipw))_
* The list of globbing patterns that are excluded by OmniSharp can be customized in an `omnisharp.json` file list so.
  ```JSON
  {
    "systemExcludeSearchPatterns": [
      "**/test/**/*"
    ],
    "excludeSearchPatterns": [
      "**/local/**/*"
    ]
  }
  ```

  For more details on configuring OmniSharp see [Configuration Options](https://github.com/OmniSharp/omnisharp-roslyn/wiki/Configuration-Options) at the [omnisharp-roslyn](https://github.com/OmniSharp/omnisharp-roslyn) repo. ([omnisharp-roslyn#896](https://github.com/OmniSharp/omnisharp-roslyn/issues/896), PR: [omnisharp-roslyn#1161](https://github.com/OmniSharp/omnisharp-roslyn/pull/1161)) _(Contributed by [@filipw](https://github.com/filipw))_
* Improved handling of projects with XAML files. ([#2173](https://github.com/OmniSharp/omnisharp-vscode/issues/2173), PR: [omnisharp-roslyn#1157](https://github.com/OmniSharp/omnisharp-roslyn/pull/1157))
* MSBuild is now properly located on Windows for Visual Studio 2017 previews. ([omnisharp-roslyn#1166](https://github.com/OmniSharp/omnisharp-roslyn/pull/1166)) _(Contributed by [@rainersigwald](https://github.com/rainersigwald))_

#### Scripting

* It is now possible to define the default target framework for C# scripts in an `omnisharp.json` file.

  ```JSON
  {
    "script": {
      "defaultTargetFramework": "netcoreapp2.0"
    }
  }
  ```

  (PR: [omnisharp-roslyn#1154](https://github.com/OmniSharp/omnisharp-roslyn/pull/1154)) _(Contributed by [@filipw](https://github.com/filipw))_

#### Status Bar

* Splits the OmniSharp status bar item into two parts, both of which appear on the left side of VS Code's status bar and have specific responsibilities. ([#2146](https://github.com/OmniSharp/omnisharp-vscode/issues/2146), PR: [#2133](https://github.com/OmniSharp/omnisharp-vscode/pull/2133))

  * OmniSharp Server info:
    * Displays the current state of the  OmniSharp server, such as Downloading, Installing, etc. The flame icon is green when the server is initialized and running properly, or red if there is an error.
  * Selected Project info:
    * Displays the name of the selected project regardless of the currently active document.
    * If a project is already selected, it displays the name of the selected project. Clicking on it displays a menu to switch to other projects in the workspace.
    * If there are multiple possible launch targets, it displays 'Select Project'. Clicking on it displays a menu to select one.

#### Testing

* Added "debug all tests" and "run all tests" to the CodeLens that appears above test classes to allow running or debugging all tests in a class. ([#420](https://github.com/OmniSharp/omnisharp-vscode/issues/420), PRs: [#1961](https://github.com/OmniSharp/omnisharp-vscode/pull/1961), [omnisharp-roslyn#1089](https://github.com/OmniSharp/omnisharp-roslyn/pull/1089)

#### Misc

* Fixed script for creating offline VSIXs. ([#2137](https://github.com/OmniSharp/omnisharp-vscode/issues/2137), PR: [#2138](https://github.com/OmniSharp/omnisharp-vscode/pull/2138))

## 1.14.0 (February 14, 2018)

#### C# Language Support

* Support for C# 7.2 (PR: [omnisharp-roslyn#1055](https://github.com/OmniSharp/omnisharp-roslyn/pull/1055)) _(Contributed by [@filipw](https://github.com/filipw))_

#### Debugger

* Fixes symbol loading while debugging apps running under .NET Core 2.1 (ex: netcoreapp 2.1) on Linux and macOS
* Fixes debug console message encoding issue on Windows ([#1775](https://github.com/OmniSharp/omnisharp-vscode/issues/1775)).
* Adds support for extracting source files embedded in PDBs. See the C# [EmbeddedFiles](https://github.com/dotnet/roslyn/issues/19127) feature for more information.
* Adds preliminary support for Linux ARM debugging

#### Editor

* Fix to allow signature help return results for attribute constructors. ([#1814](https://github.com/OmniSharp/omnisharp-vscode/issues/1814), PR: [omnisharp-roslyn#1007](https://github.com/OmniSharp/omnisharp-roslyn/pull/1007))
* Fix to return correct SymbolKinds from WorkspaceSymbolprovider ([#1907](https://github.com/OmniSharp/omnisharp-vscode/issues/1907), PR: [#1911](https://github.com/OmniSharp/omnisharp-vscode/pull/1911)) _(Contributed by [@craig006](https://github.com/craig006))_
* Improved newline formatting in hover info ([#1057](https://github.com/OmniSharp/omnisharp-vscode/issues/1057), PR: [#1918](https://github.com/OmniSharp/omnisharp-vscode/pull/1918))
* Disabled Go To Definition on property acessor keywords ([#1949](https://github.com/OmniSharp/omnisharp-vscode/issues/1949), PR: [omnisharp-roslyn#1086](https://github.com/OmniSharp/omnisharp-roslyn/pull/1086))
* Bug fixes to IntelliSense (completion, signature help): (([#1664](https://github.com/OmniSharp/omnisharp-vscode/issues/1664), [1440](https://github.com/OmniSharp/omnisharp-vscode/issues/1440), PR: [omnisharp-roslyn#1030](https://github.com/OmniSharp/omnisharp-roslyn/pull/1030)); ([#146](https://github.com/OmniSharp/omnisharp-vscode/issues/146) , PR: [#1776](https://github.com/OmniSharp/omnisharp-vscode/pull/1776)))
* Improved "Format Code" behavior: ([#214](https://github.com/OmniSharp/omnisharp-vscode/issues/214), PR: [omnisharp-roslyn#1043](https://github.com/OmniSharp/omnisharp-roslyn/pull/1043))
* Improved code action ordering: ([omnisharp-roslyn#758](https://github.com/OmniSharp/omnisharp-roslyn/issues/758), PR: [omnisharp-roslyn#1078](https://github.com/OmniSharp/omnisharp-roslyn/pull/1078))
* Fixed duplicate errors in error list ([#1830](https://github.com/OmniSharp/omnisharp-vscode/issues/1830), PR:[#1107](https://github.com/OmniSharp/omnisharp-roslyn/pull/1107))

#### Project System

* Addressed problems with projects not being refreshed by OmniSharp after a package restore. ([#1583](https://github.com/OmniSharp/omnisharp-vscode/issues/1583), [#1661](https://github.com/OmniSharp/omnisharp-vscode/issues/1661), [#1785](https://github.com/OmniSharp/omnisharp-vscode/issues/1785), PR: [omnisharp-roslyn#1003](https://github.com/OmniSharp/omnisharp-roslyn/pull/1003))
* Added option to disable warning about project.json deprecation ([1920](https://github.com/OmniSharp/omnisharp-vscode/issues/1920), PR: [#1926](https://github.com/OmniSharp/omnisharp-vscode/pull/1926))

#### Task Generation

* Updated task generator to match latest schema from VS Code (PR: [#1932](https://github.com/OmniSharp/omnisharp-vscode/pull/1923)) _(Contributed by [@natec425](https://github.com/natec425))_
* Fixed a typo in tasks.json (PR: [1945](https://github.com/OmniSharp/omnisharp-vscode/pull/1945)) _(Contributed by [@SebastianPfliegel](SebastianPfliegel))_

#### Misc

* Fixed offline packaging ([1912](https://github.com/OmniSharp/omnisharp-vscode/issues/1912), [1930](https://github.com/OmniSharp/omnisharp-vscode/issues/1930), PR: [#1931](https://github.com/OmniSharp/omnisharp-vscode/pull/1931))

## 1.13.1 (November 13, 2017)

* Addressed problem with Sdk-style projects not being loaded properly in certain cases. ([#1846](https://github.com/OmniSharp/omnisharp-vscode/issues/1846), [#1849](https://github.com/OmniSharp/omnisharp-vscode/issues/1849), PR: [omnisharp-roslyn#1021](https://github.com/OmniSharp/omnisharp-roslyn/pull/1021))
* Fixed issue with discovering MSBuild under Mono even when it is missing. ([omnisharp-roslyn#1011](https://github.com/OmniSharp/omnisharp-roslyn/issues/1011), PR: [omnisharp-roslyn#1016](https://github.com/OmniSharp/omnisharp-roslyn/pull/1016))
* Fixed issue to not use Visual Studio 2017 MSBuild if it is from VS 2017 RTM. ([omnisharp-roslyn#1014](https://github.com/OmniSharp/omnisharp-roslyn/issues/1014), PR: [omnisharp-roslyn#1016](https://github.com/OmniSharp/omnisharp-roslyn/pull/1016))

## 1.13.0 (November 7, 2017)

#### Cake

* Added support for *.cake files! (PRs: [#1681](https://github.com/OmniSharp/omnisharp-vscode/pull/1681), [omnisharp-roslyn#932](https://github.com/OmniSharp/omnisharp-roslyn/pull/932)) _(Contributed by [@mholo65](https://github.com/mholo65))_

#### Debugger

* Improved logic for resolving breakpoints in local functions and lambdas. ([#1678](https://github.com/OmniSharp/omnisharp-vscode/issues/1678))
* When generating a new launch.json file via "start debugging" in a workspace without a launch.json file, the extension now provides the same content as is created with the '.NET: Generate Assets for Build and Debug' command. This takes advantage of a new extensibility point from VS Code. Before the C# extension could only statically provide templates, so, for example, they couldn't have the path to the launchable project. (PR: [#1801](https://github.com/OmniSharp/omnisharp-vscode/pull/1801))

#### Editor

* Improved completion list behavior when matching substrings. (PRs: [#1813](https://github.com/OmniSharp/omnisharp-vscode/pull/1813), [omnisharp-roslyn#990](https://github.com/OmniSharp/omnisharp-roslyn/pull/990)) _(Contributed by [@filipw](https://github.com/filipw))_
* Completion list now triggers on SPACE after `new`. ([#146](https://github.com/OmniSharp/omnisharp-vscode/issues/146), PR: [#1776](https://github.com/OmniSharp/omnisharp-vscode/pull/1776), [omnisharp-roslyn#975](https://github.com/OmniSharp/omnisharp-roslyn/pull/975))

#### Navigation

* Fixed issue with Go to Definition where it was not possible to navigate to a  definition within the same file if the file was generated from metadata. (PR: [#1772](https://github.com/OmniSharp/omnisharp-vscode/pull/1772)) _(Contributed by [@filipw](https://github.com/filipw))_
* Improved symbol search behavior when matching substrings. (PR: [omnisharp-roslyn#990](https://github.com/OmniSharp/omnisharp-roslyn/pull/990)) _(Contributed by [@filipw](https://github.com/filipw))_

#### Project System

* Significantly changed how MSBuild is located by OmniSharp, resulting in more project types loading properly. (PR: [omnisharp-roslyn#988](https://github.com/OmniSharp/omnisharp-roslyn/pull/988))
* Fixed bug where `LangVersion` property was not read correctly from project file, blocking C# 7.1 development. ([omnisharp-roslyn#961](https://github.com/OmniSharp/omnisharp-roslyn/issues/961), PR: [omnisharp-roslyn#962](https://github.com/OmniSharp/omnisharp-roslyn/pull/962)]) _(Contributed by [@filipw](https://github.com/filipw))_
* Fixed issue where signing key was not read correctly from project file, which can result in InternalsVisibleTo not being handled properly. (PR: [omnisharp-roslyn#964](https://github.com/OmniSharp/omnisharp-roslyn/pull/964))
* Fixed long-standing problem with renaming files. ([#785](https://github.com/OmniSharp/omnisharp-vscode/issues/785), [#1792](https://github.com/OmniSharp/omnisharp-vscode/issues/1792), PR: [#1805](https://github.com/OmniSharp/omnisharp-vscode/pull/1805))
* Fixed problem where the Antlr4.CodeGenerator Nuget package would not generate files during OmniSharp design-time build. ([#1822](https://github.com/OmniSharp/omnisharp-vscode/issues/1822), PR: [omnisharp-roslyn#1002](https://github.com/OmniSharp/omnisharp-roslyn/pull/1002))
* Fixed issue where a C# project referencing a non-C# project would cause the referenced project to be loaded (causing OmniSharp to potentially treat it as C#!). ([#371](https://github.com/OmniSharp/omnisharp-vscode/issues/371), [#1829](https://github.com/OmniSharp/omnisharp-vscode/issues/1829), PR: [omnisharp-roslyn#1005](https://github.com/OmniSharp/omnisharp-roslyn/pull/1005))

#### Testing

* Fix error that occurs when running or debugging tests with latest xUnit 2.3.0 builds. ([#1733](https://github.com/OmniSharp/omnisharp-vscode/issues/1733), [omnisharp-rolsyn#944](https://github.com/OmniSharp/omnisharp-roslyn/issues/944), PR: [omnisharp-roslyn#945](https://github.com/OmniSharp/omnisharp-roslyn/pull/945), [#1749](https://github.com/OmniSharp/omnisharp-vscode/pull/1749))
* Fix issue causing NUnit tests not to work when running or debugging tests. ([#1615](https://github.com/OmniSharp/omnisharp-vscode/issues/1635), PR: [#1760](https://github.com/OmniSharp/omnisharp-vscode/pull/1760)). _(Contributed by [@dgileadi](https://github.com/dgileadi))_
* Pass `--no-restore` when invoking `dotnet build` to ensure that implicit restore does not run, making the build and the test run a bit faster. ([omnisharp-roslyn##942](https://github.com/OmniSharp/omnisharp-roslyn/issues/942), PR: [omnisharp-roslyn#945](https://github.com/OmniSharp/omnisharp-roslyn/pull/945))
* Fix Unit Test debugging with VS Code 1.18. ([#1800](https://github.com/OmniSharp/omnisharp-vscode/issues/1800))

#### Other Updates and Fixes

* If Mono 5.2.0 or greater is installed, OmniSharp will be launched on that rather than the local Mono runtime that it carries with it. This allows, more Mono and Xamarin projects to load properly and improves OmniSharp performance (since it can run on Mono AOT'd binaries). ([#1779](https://github.com/OmniSharp/omnisharp-vscode/issues/1779), PR: [#1789](https://github.com/OmniSharp/omnisharp-vscode/pull/1789))
* Support added for launching OmniSharp on folders and solutions across multi-root workspaces. ([#1762](https://github.com/OmniSharp/omnisharp-vscode/issues/1762), PR: [#1806](https://github.com/OmniSharp/omnisharp-vscode/pull/1806))
* Added `csharp.referencesCodeLens.enabled` and `csharp.testsCodeLens.enabled` options to allow disabling/enabling for the 'references' and 'run/debug test' code lenses independently. ([#1570](https://github.com/OmniSharp/omnisharp-vscode/issues/1570), [#1807](https://github.com/OmniSharp/omnisharp-vscode/issues/1807), PRs: [#1781](https://github.com/OmniSharp/omnisharp-vscode/pull/1781), [#1809](https://github.com/OmniSharp/omnisharp-vscode/pull/1809))

## 1.12.1 (August 14, 2017)

* MSBuild support properly sets CscToolExe to 'csc.exe' to address issues when a project's MSBuild targets have set it to 'mcs.exe'. ([#1707](https://github.com/OmniSharp/omnisharp-vscode/issues/1707))

## 1.12.0 (August 8, 2017)

#### Debugger

* Update debugger to run *itself* on .NET Core 2.0-preview2 (target app can still use .NET Core 1.x). This allows the debugger to run on more Linux distributions, and it allows there to be a single debugger package for all supported Linux distributions.
* Fix issue where the call stack may be empty when stepping quickly ([#1575](https://github.com/OmniSharp/omnisharp-vscode/issues/1575))
* Improvements to the information displayed in the editor peak window when stopping on an exception that has inner exceptions ([#1007](https://github.com/OmniSharp/omnisharp-vscode/issues/1007))
* Fix expression evaluation when stopping at an exception in .NET Core 2.0 ([#1593](https://github.com/OmniSharp/omnisharp-vscode/issues/1593))
* Improve error behavior when `"program"` in launch.json is set to a path that doesn't exist ([#1634](https://github.com/OmniSharp/omnisharp-vscode/issues/1634))
* Enable stepping by statement (instead of by line) ([#1476](https://github.com/OmniSharp/omnisharp-vscode/issues/1476))

#### Editor

* Go to Definition now works from "metadata as source" files ([#771](https://github.com/OmniSharp/omnisharp-vscode/issues/771), PR: [#1620](https://github.com/OmniSharp/omnisharp-vscode/pull/1620)) _(Contributed by [@filipw](https://github.com/filipw))_
* Selection-based code fixes and refactorings (such as "Extract Method") will no longer be offerred unless there is actually a selection in the editor. ([#1605](https://github.com/OmniSharp/omnisharp-vscode/issues/1605), PR: [#1606](https://github.com/OmniSharp/omnisharp-vscode/pull/1606))

#### Project System

* Mono targets and tasks are now better located when Mono is installed. This enables support for many Mono-based projects types, such as Xamarin.iOS, Xamarin.Android, MonoGame, etc. ([#1597](https://github.com/OmniSharp/omnisharp-vscode/issues/1597), [#1624](https://github.com/OmniSharp/omnisharp-vscode/issues/1624), [#1396](https://github.com/OmniSharp/omnisharp-vscode/issues/1396) [omnisharp-roslyn#892](https://github.com/OmniSharp/omnisharp-roslyn/issues/892), PR: [omnisharp-roslyn#923](https://github.com/OmniSharp/omnisharp-roslyn/pull/923))
* Use new solution parer to be more resilient against invalid solution files. ([1580](https://github.com/OmniSharp/omnisharp-vscode/issues/1580), [1645](https://github.com/OmniSharp/omnisharp-vscode/issues/1645), PRs: [omnisharp-roslyn#897](https://github.com/OmniSharp/omnisharp-roslyn/pull/897) and [omnisharp-roslyn#918](https://github.com/OmniSharp/omnisharp-roslyn/pull/918))
* The MSBuild project system now calls the "Compile" target rather than the "ResolveReferences" target when processing MSBuild files. This has the effect of ensuring that other targets have the opportunity to run (such as targets that generate files) while still not building any output binaries. ([#1531](https://github.com/OmniSharp/omnisharp-vscode/issues/1531))
* Binding redirects added for MSBuild assemblies, fixing issues with MSBuild tasks built with different versions of MSBuild. ([omnisharp-roslyn#903](https://github.com/OmniSharp/omnisharp-roslyn/issues/903))
* The OmniSharp server has updated to the latest MSBuild. ([omnisharp-roslyn#904](https://github.com/OmniSharp/omnisharp-roslyn/pull/904), PR: [omnisharp-roslyn#907](https://github.com/OmniSharp/omnisharp-roslyn/pull/907))

#### Scripting

* Support added for referencing NuGet packages in C# scripts. (PR: [omnisharp-roslyn#813](https://github.com/OmniSharp/omnisharp-roslyn/pull/813)) _(Contributed by [@seesharper](https://github.com/seesharper))_
* System.dll is now added correctly for C# scripts targeting .NET Framework. ([omnisharp-vscode#1581](https://github.com/OmniSharp/omnisharp-vscode/issues/1581), PR: [#898](https://github.com/OmniSharp/omnisharp-roslyn/pull/898)) _(Contributed by [@filipw](https://github.com/filipw))_

#### Other Updates and Fixes

* Switched to a new CDN for the extension's dependencies which should deliver an improved download experience ([#1542](https://github.com/OmniSharp/omnisharp-vscode/issues/1542))
* Automatically activate the extension when opening workspaces that contain any .csproj, .sln, or .csx files ([#1375](https://github.com/OmniSharp/omnisharp-vscode/issues/1375), [#1150](https://github.com/OmniSharp/omnisharp-vscode/issues/1150), PR: [#1592](https://github.com/OmniSharp/omnisharp-vscode/pull/1592)))
* Added nag message when project.json projects are opened by OmniSharp, to serve as a reminder to migrate projects from project.json to .csproj. (PR: [#1657](https://github.com/OmniSharp/omnisharp-vscode/pull/1657))
* Added `type` property to `csharp.unitTestDebuggingOptions` to allow debugging tests with 'clr' debugger (Windows only). ([#1586](https://github.com/OmniSharp/omnisharp-vscode/issues/1586), PR: [#1663](https://github.com/OmniSharp/omnisharp-vscode/pull/1663))
* The `[csharp]` configuration section is now checked for formatting options. ([#1574](https://github.com/OmniSharp/omnisharp-vscode/issues/1574)) _(Contributed by [@filipw](https://github.com/filipw))_
* All project systems (project.json, MSBuild, CSX Scripting) now support an "Enabled" property that can be configured in omnisharp.json. (PR: [omnisharp-roslyn#902](https://github.com/OmniSharp/omnisharp-roslyn/pull/902)) _(Contributed by [@filipw](https://github.com/filipw))_
* The OmniSharp server has been updated to Roslyn 2.3.0, which adds support for C# 7.1 (PRs: [omnisharp-roslyn#900](https://github.com/OmniSharp/omnisharp-roslyn/pull/900), [omnisharp-roslyn#901](https://github.com/OmniSharp/omnisharp-roslyn/pull/901), [omnisharp-roslyn#930](https://github.com/OmniSharp/omnisharp-roslyn/pull/930) and [omnisharp-roslyn#931](https://github.com/OmniSharp/omnisharp-roslyn/pull/931))

## 1.11.0 (June 27, 2017)

#### Completion List

* No longer trigger completion when a '<' character is typed. ([#1521](https://github.com/OmniSharp/omnisharp-vscode/issues/1521), PR: [#1530](https://github.com/OmniSharp/omnisharp-vscode/pull/1530))
* Completion list no longer triggers on space in contexts where a lambda expression could be typed. ([#1524](https://github.com/OmniSharp/omnisharp-vscode/issues/1524), PR: [#1548](https://github.com/OmniSharp/omnisharp-vscode/pull/1548))

#### Project System

* Fixed support for the latest .NET Core 2.0 preview. ([#1566](https://github.com/OmniSharp/omnisharp-vscode/issues/1566))

#### Other Updates and Fixes

* Improved download speeds for OmniSharp and Mono dependencies.
* Allow the ".NET: Restore Packages" command to run on projects targeting full framework. ([#1507](https://github.com/OmniSharp/omnisharp-vscode/pull/1507), PR: [#1545](https://github.com/OmniSharp/omnisharp-vscode/pull/1545)) _(contributed by [@adamhartford](https://github.com/adamhartford))_

## 1.10.0 (May 25, 2017)

#### Completion List

* Several improvements to the completion list! _(All contributed by [@filipw](https://github.com/filipw) with PR [omnisharp-roslyn#840](https://github.com/OmniSharp/omnisharp-roslyn/pull/840))_
  * Attributes are completed properly without the 'Attribute' suffix. ([#393](https://github.com/OmniSharp/omnisharp-vscode/issues/393))
  * Named parameters now appear in the completion list. ([#652](https://github.com/OmniSharp/omnisharp-vscode/issues/652))
  * Object initializer members now appear in the completion list. ([#260](https://github.com/OmniSharp/omnisharp-vscode/issues/260))
  * Completion appears within XML doc comment CREFs.
  * Initial support for completion on 'override' and 'partial' keywords. ([#1044](https://github.com/OmniSharp/omnisharp-vscode/issues/1044))
* New VS Code completion item glyphs (e.g. struct, event, etc.) are supported. (PR: [#1472](https://github.com/OmniSharp/omnisharp-vscode/pull/1472)) _(Contributed by [@dopare](https://github.com/dopare))_
* Updated completion to use same commit characters as Visual Studio. Completion should now complete as non-identifier characters are typed. ([#1487](https://github.com/OmniSharp/omnisharp-vscode/issues/1487), [#1491](https://github.com/OmniSharp/omnisharp-vscode/issues/1491), PR: [#1494](https://github.com/OmniSharp/omnisharp-vscode/pull/1494))

#### Project System

* Project references to projects located outside of the current workspace directory are now loaded and processed. ([#963](https://github.com/OmniSharp/omnisharp-vscode/issues/963), PR: [omnisharp-roslyn#832](https://github.com/OmniSharp/omnisharp-vscode/issues/963))
* OmniSharp now loads .NET Core projects using the SDKs included with the .NET Core SDK appropriate for that project, if they're installed on the machine. ([#1438](https://github.com/OmniSharp/omnisharp-vscode/issues/1438), [omnisharp-roslyn#765](https://github.com/OmniSharp/omnisharp-roslyn/issues/765), PR: [omnisharp-roslyn#847](https://github.com/OmniSharp/omnisharp-roslyn/pull/847))
* Options can now be set in an omnisharp.json to specify the Configuration (e.g. Debug) and Platform (e.g. AnyCPU) that MSBuild should use. ([omnisharp-roslyn#202](https://github.com/OmniSharp/omnisharp-roslyn/issues/202), PR: [omnisharp-roslyn#858](https://github.com/OmniSharp/omnisharp-roslyn/pull/858)) _(Contributed by [@nanoant](https://github.com/nanoant))_
* Fixed issue where a package reference would be reported as an unresolved dependency if the reference differed from the intended dependency by case (PR: [#861](https://github.com/OmniSharp/omnisharp-roslyn/pull/861))
* Cleaned up unresolved dependency detection in OmniSharp and added logging to help diagnose project issues. ([#1272](https://github.com/OmniSharp/omnisharp-vscode/issues/1272), PR: [#861](https://github.com/OmniSharp/omnisharp-roslyn/pull/862))

#### Scripting

* Support Metadata as Source for Go To Definition in CSX files. ([omnisharp-roslyn#755](https://github.com/OmniSharp/omnisharp-roslyn/issues/755), PR: ([omnisharp-roslyn#829](https://github.com/OmniSharp/omnisharp-roslyn/pull/829)) _(Contributed by [@filipw](https://github.com/filipw))_

#### Unit Testing

* MSTest support added ([#1482](https://github.com/OmniSharp/omnisharp-vscode/issues/1482), PRs: [#1478](https://github.com/OmniSharp/omnisharp-vscode/pull/1478), [omnisharp-roslyn#856](https://github.com/OmniSharp/omnisharp-roslyn/pull/856)) _(Contributed by [@AbhitejJohn](https://github.com/AbhitejJohn))_
* Add support for NUnit Test Adapter. ([#1434](https://github.com/OmniSharp/omnisharp-vscode/issues/1434), PR: [omnisharp-roslyn#834](https://github.com/OmniSharp/omnisharp-roslyn/pull/834))
* Files are saved before running or debugging tests to ensure that recent unsaved changes are included in test runs. ([#1473](https://github.com/OmniSharp/omnisharp-vscode/issues/1473), PR: [#1493](https://github.com/OmniSharp/omnisharp-vscode/pull/1493))
* Tests that define display names are now run properly. ([#1426](https://github.com/OmniSharp/omnisharp-vscode/issues/1426), PR: [omnisharp-roslyn#833](https://github.com/OmniSharp/omnisharp-roslyn/pull/833))
* Tests with similar names are no longer incorrectly run together when one of them is clicked. ([#1432](https://github.com/OmniSharp/omnisharp-vscode/issues/1432), PR: [omnisharp-roslyn#833](https://github.com/OmniSharp/omnisharp-roslyn/pull/833))
* Improve response from running/debugging tests to include output from build and test summary. ([#419](https://github.com/OmniSharp/omnisharp-vscode/issues/419), [#455](https://github.com/OmniSharp/omnisharp-vscode/issues/455), PRs: [#1436](https://github.com/OmniSharp/omnisharp-vscode/pull/1436), [#1486](https://github.com/OmniSharp/omnisharp-vscode/pull/1486))
* Added `csharp.unitTestDebugingOptions` setting to pass launch.json-style debug options (example: `justMyCode`) when unit test debugging.

#### Debugger

* Resolves crash on OSX when the target process loads an embedded PDB ([#1456](https://github.com/OmniSharp/omnisharp-vscode/issues/1456)). This commonly affects users trying to debug XUnit tests.
* Enhanced exception peek display to provide additional exception properties.

#### Other Updates and Fixes

* New `csharp.suppressHiddenDiagnostics` setting that can be set to true to display hidden diagnostics, such as 'unnecessary using directive'. ([#1429](https://github.com/OmniSharp/omnisharp-vscode/issues/1429), PR: [#1435](https://github.com/OmniSharp/omnisharp-vscode/pull/1435)) _(Contributed by [@cruz82](https://github.com/cruz82))_
* Fix issue causing several code snippets to not be available. ([#1459](https://github.com/OmniSharp/omnisharp-vscode/issues/1459), PR: [#1461](https://github.com/OmniSharp/omnisharp-vscode/pull/1461)) _(Contributed by [@shaunluttin](https://github.com/shaunluttin))_
* Ensure the 'Generate Assets for Build and Debug' command can cause the extension to activate. (PR: [#1470](https://github.com/OmniSharp/omnisharp-vscode/pull/1470))
* The OmniSharp process is now correctly terminated on Unix when the 'Restart OmniSharp' command is invoked. ([#1445](https://github.com/OmniSharp/omnisharp-vscode/issues/1445), PR: [#1466](https://github.com/OmniSharp/omnisharp-vscode/pull/1466))
* Added new `RoslynExtensions` option to allow specifying a set of assemblies in an omnisharp.json file that OmniSharp will look in to find Roslyn extensions to load. (PR: [omnisharp-roslyn#848](https://github.com/OmniSharp/omnisharp-roslyn/pull/848)) _(Contributed by [@filipw](https://github.com/filipw))_

## 1.9.0 (April 20, 2017)

#### Unit Testing

* Support added for running and debugging unit tests in .csproj-based .NET Core projects. ([#1100](https://github.com/OmniSharp/omnisharp-vscode/issues/1100))

#### Debugger

* **Arch Linux change**: Before, the debugger would automatically use the Ubuntu 16 debugger on Arch. Now we require the debugger to be explicitly set. See https://aka.ms/vscode-csext-arch for more information.
* Several bug fixes that addressed problems with launch ([#1335](https://github.com/OmniSharp/omnisharp-vscode/issues/1335), [#1336](https://github.com/OmniSharp/omnisharp-vscode/issues/1336))
* Fixed several pipeTransport issues including introducing a new `quoteArgs` option ([#1318](https://github.com/OmniSharp/omnisharp-vscode/issues/1318)), and fixing attach with Docker ([#1369](https://github.com/OmniSharp/omnisharp-vscode/issues/1369))
* Fix issue where VS Code would incorrectly display threads as paused ([#1317](https://github.com/OmniSharp/omnisharp-vscode/issues/1317))
* Added new 'csharp.fallbackDebuggerLinuxRuntimeId' configuration setting to control the version of the debugger used on Linux ([#1361](https://github.com/OmniSharp/omnisharp-vscode/issues/1361)).
* Added a new `clr` debugging `type` in launch.json to enable debugging for Azure scenarios. That type is limited to Windows Desktop CLR, 64-bit processes, and only supports the [Portable PDB debug format](https://github.com/OmniSharp/omnisharp-vscode/wiki/Portable-PDBs).
* Added support for the launch.json editor's 'Add Configuration' button ([#1024](https://github.com/OmniSharp/omnisharp-vscode/issues/1024]))

#### Project System

* Properly handle package references with version ranges in .csproj (PR: [omnisharp-roslyn#814](https://github.com/OmniSharp/omnisharp-roslyn/pull/814))
* Fix regression with MSBuild project system where a project reference and a binary reference could be added for the same assembly, causing ambiguity errors ([omnisharp-roslyn#795](https://github.com/OmniSharp/omnisharp-roslyn/issues/795), PR: [omnisharp-roslyn#815](https://github.com/OmniSharp/omnisharp-roslyn/pull/815))
* If VS 2017 is on the current machine, use the MSBuild included with VS 2017 for processing projects. ([#1368](https://github.com/OmniSharp/omnisharp-vscode/issues/1368), PR: [omnisharp-roslyn#818]()https://github.com/OmniSharp/omnisharp-roslyn/issues/818)
* Fixed null reference exception in DotNetProjectSystem when project reference is invalid (PR: [omnisharp-roslyn#797](https://github.com/OmniSharp/omnisharp-roslyn/pull/797))

#### Improved OmniSharp Settings
* Added support for global omnisharp.json file ([omnisharp-roslyn#717](https://github.com/OmniSharp/omnisharp-roslyn/issues/7170), PR: [omnisharp-roslyn#809](https://github.com/OmniSharp/omnisharp-roslyn/pull/809)) _(Contributed by [@filipw](https://github.com/filipw))_

  This file can appear in one of the following locations:
  * Windows: `%APPDATA%\OmniSharp\omnisharp.json`
  * macOS/Linus: `~/.omnisharp/omnisharp.json`
* Watch local and global omnisharp.json files for changes while OmniSharp is running. Currently, this only works for formatting options. (PR: [omnisharp-roslyn#804](https://github.com/OmniSharp/omnisharp-roslyn/pull/804))_(Contributed by [@filipw](https://github.com/filipw))_
* New 'omnisharp.waitForDebugger' setting to make it easier to debug the OmniSharp server itself. (PR: [#1370](https://github.com/OmniSharp/omnisharp-roslyn/pull/1370))

#### Other Updates and Fixes

* Improvements made to project.json package completion experience. ([#1338](https://github.com/OmniSharp/omnisharp-vscode/pull/1338))
* Diagnostics are no longer created for hidden diagnostics, addressing the problem of "Remove Unnecessary Usings" spam in the Problems pane. ([#1231](https://github.com/OmniSharp/omnisharp-vscode/issues/1231))
* Improved the extension's runtime dependency download logic to skip re-downloading packages that were already successfully downloaded and installed.
* Assets for building and debugging are now always generated with POSIX style paths. ([#1354](https://github.com/OmniSharp/omnisharp-vscode/pull/1354))
* Don't offer to generate tasks.json if build task already exists. (PR #1363) _(Contributed by [@eamodio](https://github.com/eamodio))_

## 1.8.1 (March 31, 2017)

Fixes debugging on macOS Sierra 10.12.4.

## 1.8.0 (March 10, 2017)

#### Go to Implementation

* Added support for "Go to Implementation" and "Peek Implementation" introduced in Visual Studio Code 1.9. ([#37](https://github.com/OmniSharp/omnisharp-vscode/issues/37)) _(Contributed by [@ivanz](https://github.com/ivanz))_

#### Scripting

* C# scripts (.csx files) now allow multiple `#load` directives, and `#r` and `#load` directives update live. ([omnisharp-roslyn#760](https://github.com/OmniSharp/omnisharp-roslyn/pull/760)) _(Contributed by [@filipw](https://github.com/filipw))_
* .csx files can now be discovered as valid launch targets using the project selector at the bottom-right of the status bar. ([#1247](https://github.com/OmniSharp/omnisharp-vscode/pull/1247)) _(Contributed by [@filipw](https://github.com/filipw))_
* Assembly references will now unify properly for C# scripts. ([omnisharp-roslyn#764](https://github.com/OmniSharp/omnisharp-roslyn/pull/764)) _(Contributed by [@filipw](https://github.com/filipw))_
* Unsafe code is now allowed in C# scripts. ([omnisharp-roslyn#781](https://github.com/OmniSharp/omnisharp-roslyn/pull/781)) _(Contributed by [@filipw](https://github.com/filipw))_
* C# scripting now ignores duplicated CorLibrary types, which can manifest in certain edge scenarios. ([omnisharp-roslyn#784](https://github.com/OmniSharp/omnisharp-roslyn/pull/784)) _(Contributed by [@filipw](https://github.com/filipw))_

#### Debugger

The 1.8 release makes a major change to how the debugger works under the hood. This new architecture simplifies how the debugger is tied to VS Code. We hope that this will make it easier to bring .NET debugging features to VS Code. We also expect it to improve debugger launch performance.

Changes:

* The module load messages in the output window are now more detailed and hopefully less confusing. ([#837](https://github.com/OmniSharp/omnisharp-vscode/issues/837))
* Programs can now be launched into VS Code's integrated terminal. ([documentation](https://github.com/dotnet/vscode-csharp/blob/main/debugger.md#console-terminal-window))
* VS Code recently introduced [column breakpoint support](https://code.visualstudio.com/updates/v1_10#_column-breakpoints) and they are now enabled for C#.
* React to the VS Code change to use `${command:` instead of `${command.`. ([#1275](https://github.com/OmniSharp/omnisharp-vscode/issues/1275))
* Fix a problem with browser launch support that could lead to debugger session's being aborted when the browser is started. ([#1274](https://github.com/OmniSharp/omnisharp-vscode/issues/1274))
* Remote debugging breaking changes: as part of our new architecture, there are a few breaking changes to the way remote debugging works.

    * vsdbg vs. clrdbg: As part of the new architecture, clrdbg has been replaced with a new executable named vsdbg. As such, the script to download vsdbg has changed to http://aka.ms/getvsdbgsh. Run `curl -sSL https://aka.ms/getvsdbgsh | bash /dev/stdin -v latest -l ~/vsdbg` to download. See the [wiki](https://github.com/OmniSharp/omnisharp-vscode/wiki/Attaching-to-remote-processes) for more information.
    * Pseudo-tty's are no longer supported: previously we were a little more tolerant of pseudo-tty's transforming the input/output from the remote debugger. We are currently not as tolerant. If you are using `ssh` or `plink` as a pipe program, pass `-T` to fix this. If you have another transport and you are no longer able to connect, let us know and we can fix this for a future release.
    * `debuggerPath` is now required - previously the `debuggerPath` property of `pipeTransport` was recomended but not required. As part of this change we are now requiring it.

#### Other Updates and Fixes

* Find All References now properly highlights locations of found references. ([#428](https://github.com/OmniSharp/omnisharp-vscode/issues/428))
* Assembly references will now unify properly for project.json projects. ([#1221](https://github.com/OmniSharp/omnisharp-vscode/issues/1221))
* Code Actions (i.e. refactorings and fixes) now respect the formatting options that are set when a project is opened. ([omnisharp-roslyn#759](https://github.com/OmniSharp/omnisharp-roslyn/issues/759)) _(Contributed by [@filipw](https://github.com/filipw))_
* Completion support for package references in project.json files has been restored. ([#1236](https://github.com/OmniSharp/omnisharp-vscode/pull/1236))
* The C# TextMate grammar used for syntax highlighting has been removed because it is now part of Visual Studio Code itself. ([#1206](https://github.com/OmniSharp/omnisharp-vscode/issues/1206)) _(Many thanks to [@aeschli](https://github.com/aeschli))_

## 1.7.0 (February 8, 2017)

#### Syntax Hightlighting

* Introduced a brand new TextMate grammar written from scratch that provides much more robust C# syntax highlighting. ([#101](https://github.com/OmniSharp/omnisharp-vscode/issues/101), [#225](https://github.com/OmniSharp/omnisharp-vscode/issues/225), [#268](https://github.com/OmniSharp/omnisharp-vscode/issues/268), [#316](https://github.com/OmniSharp/omnisharp-vscode/issues/316), [#674](https://github.com/OmniSharp/omnisharp-vscode/issues/674), [#706](https://github.com/OmniSharp/omnisharp-vscode/issues/706), [#731](https://github.com/OmniSharp/omnisharp-vscode/issues/731), [#746](https://github.com/OmniSharp/omnisharp-vscode/issues/746), [#782](https://github.com/OmniSharp/omnisharp-vscode/issues/782), [#802](https://github.com/OmniSharp/omnisharp-vscode/issues/802), [#816](https://github.com/OmniSharp/omnisharp-vscode/issues/816), [#829](https://github.com/OmniSharp/omnisharp-vscode/issues/829), [#830](https://github.com/OmniSharp/omnisharp-vscode/issues/830), [#861](https://github.com/OmniSharp/omnisharp-vscode/issues/861), [#1078](https://github.com/OmniSharp/omnisharp-vscode/issues/1078), [#1084](https://github.com/OmniSharp/omnisharp-vscode/issues/1084), [#1086](https://github.com/OmniSharp/omnisharp-vscode/issues/1086), [#1091](https://github.com/OmniSharp/omnisharp-vscode/issues/1091), [#1096](https://github.com/OmniSharp/omnisharp-vscode/issues/1096), [#1097](https://github.com/OmniSharp/omnisharp-vscode/issues/1097), [#1106](https://github.com/OmniSharp/omnisharp-vscode/issues/1106), [#1115](https://github.com/OmniSharp/omnisharp-vscode/issues/1108))
* The C# TextMate grammar has a new home! Issues and contributions are welcome at [https://github.com/dotnet/csharp-tmLanguage](https://github.com/dotnet/csharp-tmLanguage).

#### Project Support

* Updated with the latest changes for .NET Core .csproj projects. ([omnisharp-roslyn#738](https://github.com/OmniSharp/omnisharp-roslyn/pull/738))
* Automatic package restore and out-of-date notifications implemented for .NET Core .csproj projects. ([#770](https://github.com/OmniSharp/omnisharp-vscode/issues/770))
* Correctly update project when dotnet restore is performed on a .NET Core .csproj project. ([#1114](https://github.com/OmniSharp/omnisharp-vscode/issues/1114))
* Properly handle .csproj projects in .sln files that were added via .NET CLI commands. ([omnisharp-roslyn#741](https://github.com/OmniSharp/omnisharp-roslyn/pull/741))
* Fix `dotnet restore` Visual Studio Code command to execute for .csproj .NET Core projects. ([#1175](https://github.com/OmniSharp/omnisharp-vscode/issues/1175))
* Respect `nowarn` in project.json projects. ([omnisharp#734](https://github.com/OmniSharp/omnisharp-roslyn/pull/734)) _(Contributed by [@filipw](https://github.com/filipw))_
* Fix problem with project.json projects that wrap assemblies. ([#424](https://github.com/OmniSharp/omnisharp-vscode/issues/424))

#### Debugging

* Enable debugger support for Zorin OS 12. ([#1160](https://github.com/OmniSharp/omnisharp-vscode/issues/1160)) _(Contributed by [@mkaziz](https://github.com/mkaziz))_
* Added off-road support for [Windows Subsystem for Linux](https://blogs.msdn.microsoft.com/wsl/2016/04/22/windows-subsystem-for-linux-overview/) (NOTE: requires newer version of Windows than have been publicly released yet)
* Fixed issue with debugger pause and multithreaded call stacks ([#1107](https://github.com/OmniSharp/omnisharp-vscode/issues/1107) and [#1105](https://github.com/OmniSharp/omnisharp-vscode/issues/1105))

#### C# Scripting

* Support resolving `#r` references from the GAC. ([omnisharp-roslyn#721](https://github.com/OmniSharp/omnisharp-roslyn/pull/721)) _(Contributed by [@filipw](https://github.com/filipw))_
* Include System.ValueTuple in C# scripts implicitly. ([omnisharp-roslyn#722](https://github.com/OmniSharp/omnisharp-roslyn/pull/722)) _(Contributed by [@filipw](https://github.com/filipw))_

#### Code Actions

* Fixed code actions that add files, such as "Move Type to File". ([#975](https://github.com/OmniSharp/omnisharp-vscode/issues/975))
* Properly surface code actions that have "nested code actions". This allows "generate type" to work properly. ([#302](https://github.com/OmniSharp/omnisharp-vscode/issues/302))
* Don't display the Remove Unnecessary Usings code action unless it is relevant. ([omnisharp-roslyn#742](https://github.com/OmniSharp/omnisharp-roslyn/issues/742))
* Don't show the Extract Interface refactoring as it requires a dialog that does not exist in VS Code. ([#925](https://github.com/OmniSharp/omnisharp-vscode/issues/925))

#### Completion List

* A namespace icon should be displayed for namespaces in the completion list. ([#1125](https://github.com/OmniSharp/omnisharp-vscode/issues/1124)) _(Contributed by [@filipw](https://github.com/filipw))_
* Add icons for several symbol kinds in the completion list, fixing many symbols that incorrectly displayed a property "wrench" icon. ([#1145](https://github.com/OmniSharp/omnisharp-vscode/issues/1145))

#### Other Updates and Fixes

* Add schema validation for omnisharp.json files. ([#1082](https://github.com/OmniSharp/omnisharp-vscode/pull/1082)) _(Contributed by [@Thaina](https://github.com/Thaina))_
* Add support for auto-closing and surrounding characters. ([#749](https://github.com/OmniSharp/omnisharp-vscode/issues/749), [#842](https://github.com/OmniSharp/omnisharp-vscode/issues/842)) _(Contributed by [@filipw](https://github.com/filipw))_
* Fix running and debugging of tests defined in nested classes. ([#743](https://github.com/OmniSharp/omnisharp-vscode/issues/743), [#1151](https://github.com/OmniSharp/omnisharp-vscode/issues/1151))
* Fix error when 'tasks.json' does not contain a 'tasks' node, or contains os-specific 'tasks' nodes. ([#1140](https://github.com/OmniSharp/omnisharp-vscode/issues/1140))
* Better detection of Windows architecture (x86 or x64) when determining extension dependencies to download. The detection logic now uses well-known environment variables rather than launching 'wmic'. ([#1110](https://github.com/OmniSharp/omnisharp-vscode/issues/1110), [#1125](https://github.com/OmniSharp/omnisharp-vscode/issues/1125))
* Improvements to the OmniSharp Log ([#1155](https://github.com/OmniSharp/omnisharp-vscode/pull/1155))
* Add new values to the `omnisharp.logginglevel` option to allow more granualar control of OmniSharp logging. ([#993](https://github.com/OmniSharp/omnisharp-vscode/issues/993)) _(Contributed by [@filipw](https://github.com/filipw))_
* Don't display the "some projects have trouble loading" message if projects only contain warnings. ([#707](https://github.com/OmniSharp/omnisharp-vscode/issues/707))
* Update Mono detection logic to succeed even if another shell is set as the default (e.g. zsh). ([#1031](https://github.com/OmniSharp/omnisharp-vscode/issues/1031))

## 1.6.2 (December 24, 2016)

* Fix performance issue when editing type names containing multiple generic type parameters. ([#1088](https://github.com/OmniSharp/omnisharp-vscode/issues/1088), [#1086](https://github.com/OmniSharp/omnisharp-vscode/issues/1086))

## 1.6.1 (December 22, 2016)

* Fix crash when tasks.json contains comments. ([#1074](https://github.com/OmniSharp/omnisharp-vscode/issues/1074))

## 1.6.0 (December 21, 2016)

#### C# Scripting

* Roslyn scripting support in CSX files! ([#23](https://github.com/OmniSharp/omnisharp-vscode/issues/23), [omnisharp-roslyn#659](https://github.com/OmniSharp/omnisharp-roslyn/pull/659)) _(Contributed by [@filipw](https://github.com/filipw))_

#### Project Support

* Support for latest .NET Core .csproj projects updates. ([omnisharp-roslyn#705](https://github.com/OmniSharp/omnisharp-roslyn/pull/705))
* Update 'tasks.json' and 'launch.json' generation to support .NET Core .csproj projects. ([#767](https://github.com/OmniSharp/omnisharp-vscode/issues/767))
* Properly support `<NoWarn>` in MSBuild projects and specifically ignore the `CS1701` warning in .NET Core MSBuild projects. ([#967](https://github.com/OmniSharp/omnisharp-vscode/issues/967))
* Fix global.json-based project search to also the top-level folders specified by the `"projects"` property and not just their children. ([#904](https://github.com/OmniSharp/omnisharp-vscode/issues/904) and [#962](https://github.com/OmniSharp/omnisharp-vscode/issues/962))

#### Debugging

* Update the debugger so that the debugger itself runs on .NET Core 1.1. This change:
    * Enables debugger support for additional Linux distributions - Ubuntu 16.10, openSUSE 42, Fedora 24
    * Brings support for running all supported distros on top of Linux Kernel >= 4.6
* Enable debugger support for Arch Linux ([#564](https://github.com/OmniSharp/omnisharp-vscode/issues/564))
* Improve debugger install errors for macOS without openSSL symlinks ([#986](https://github.com/OmniSharp/omnisharp-vscode/pull/986)), and x86 Windows ([#998](https://github.com/OmniSharp/omnisharp-vscode/pull/998)).
* Improve debugger performance using precompiled debugger binaries  ([#896](https://github.com/OmniSharp/omnisharp-vscode/issues/896))([#971](https://github.com/OmniSharp/omnisharp-vscode/issues/971)).

#### Syntax Highlighting

* Tons of great syntax highlighting fixes and support! _(All contributed by [@ivanz](https://github.com/ivanz))_
    * Fix for field declarations. ([#757](https://github.com/OmniSharp/omnisharp-vscode/issues/757))
    * Fix for generic types with multiple type parameters. ([#960](https://github.com/OmniSharp/omnisharp-vscode/issues/960))
    * Proper support for interpolated strings (verbatim and non-verbatim). ([#852](https://github.com/OmniSharp/omnisharp-vscode/issues/852))
    * Fix for multi-line properties. ([#854](https://github.com/OmniSharp/omnisharp-vscode/issues/854))
    * Fixes for events, nested type references (e.g. `Root.IInterface<Something.Nested>`), variable declarations, nested classes, and fields spanning multiple lines

#### Hover Tooltips

* Improve display of hover tool tips for built-in C# types, such as `int` and `string`. ([#250](https://github.com/OmniSharp/omnisharp-vscode/issues/250)) _(Contributed by [@filipw](https://github.com/filipw))_
* Improve display of hover tool tips for nested classes. ([#394](https://github.com/OmniSharp/omnisharp-vscode/issues/394)) _(Contributed by [@filipw](https://github.com/filipw))_
* Fix spacing in hover tool tips around `<paramref/>` in XML doc comments. ([#672](https://github.com/OmniSharp/omnisharp-vscode/issues/672)) _(Contributed by [@filipw](https://github.com/filipw))_

#### Other Updates and Fixes

* Support for running/debugging NUnit tests ([#996](https://github.com/OmniSharp/omnisharp-vscode/pull/996)) _(Contributed by [@HexWrench](https://github.com/HexWrench))_
* Fix exception thrown when sending `/autocomplete` request to OmniSharp server in location where no completion items are available. ([#980](https://github.com/OmniSharp/omnisharp-vscode/issues/980))
* Add `omnisharp.maxProjectResults` setting to control the maximum number of projects to display in the 'Select Project' dropdown. The default is 250. ([#875](https://github.com/OmniSharp/omnisharp-vscode/issues/875)) _(Contributed by [@filipw](https://github.com/filipw))_
* Fix signature help display for constructors. ([#36](https://github.com/OmniSharp/omnisharp-vscode/issues/36)) _(Contributed by [@filipw](https://github.com/filipw))_
* Ensure that the `editor.insertSpaces` and `editor.tabSize` settings are passed to OmniSharp for formatting. Note that this behavior can be controlled with the `omnisharp.useEditorFormattingSettings` option, which defaults to true. ([#1055](https://github.com/OmniSharp/omnisharp-vscode/pull/1055)) _(Contributed by [@filipw](https://github.com/filipw))_

## 1.5.3 (November 21, 2016)

* Use value of `http.proxyStrictSSL` even when `http.proxy` is not set. ([#957](https://github.com/OmniSharp/omnisharp-vscode/issues/957))

## 1.5.2 (November 15, 2016)

* Ensure diagnostics are cleared in files when they are no longer needed. ([#858](https://github.com/OmniSharp/omnisharp-vscode/issues/858))
* Enqueue requests for diagnostics in visible editors when the extension starts up. ([#843](https://github.com/OmniSharp/omnisharp-vscode/issues/843))
* Provide fallback URLs for debugger downloads. ([#930](https://github.com/OmniSharp/omnisharp-vscode/issues/930))
* Properly require .NET Framework 4.6 in the OmniSharp.exe.config file to ensure that the user is displayed a dialog on Windows machines that don't have .NET Framework 4.6 installed. ([#937](https://github.com/OmniSharp/omnisharp-vscode/issues/937))
* Fix issue with installing on non-English installations of Windows. ([#938](https://github.com/OmniSharp/omnisharp-vscode/issues/938))
* Display platform information when acquiring runtime dependencies. ([#948](https://github.com/OmniSharp/omnisharp-vscode/issues/948))

## 1.5.1 (November 14, 2016)

* Fix to properly support `http.proxy` and `http.proxyStrictSSL` settings. ([#930](https://github.com/OmniSharp/omnisharp-vscode/issues/930))

## 1.5.0 (November 14, 2016)

#### Initial support for C# 7

* New C# 7 features like pattern-matching and tuples are now supported in VS Code editor. Note: To use tuples, you will need a reference to [this NuGet package](https://www.nuget.org/packages/System.ValueTuple).

#### Initial support for CSProj .NET Core Projects

* With the .NET Core SDK moving to embrace MSBuild and .csproj files over project.json, we've made sure the C# extension can handle the new format. This support is preliminary and there are still several features coming to smooth out the experience.

#### Broader OS Support for C# Code Editing

* This release dramatically changes the runtime that OmniSharp runs on, which allows it to be run an many more operating systems than before:

  * Windows: OmniSharp runs on the installed .NET Framework. In addition, OmniSharp now runs on 32-bit Windows!
  * macOS/Linux: OmniSharp runs on a custom embedded Mono runtime. Note: Mono does not need to be installed on the system for this to work.

#### Debugger

* Remote debugging is now supported for attach by using the `pipeTransport` launch.json option.
* Resolved issue with setting breakpoints when there are multple files with the same name (e.g. two 'Program.cs' files).

#### New Dependency Acquisition System

* This improves the acquisition and reliability of platform-specific OmniSharp and debugger dependencies.

#### New Settings

Several new settings have been added:

* `csharp.suppressDotnetRestoreNotification`: Suppress the notification window to perform a 'dotnet restore' when dependencies can't be resolved.
* `omnisharp.projectLoadTimeout`: The time Visual Studio Code will wait for the OmniSharp server to start. Time is expressed in seconds. _(Contributed by [@wjk](https://github.com/wjk))_

#### Colorizer

* A new unit testing framework for testing the colorizer grammer ([#742](https://github.com/OmniSharp/omnisharp-vscode/pull/742)) _(Contributed by [@ivanz](https://github.com/ivanz))_
* Single-line comments after preprocessor directives ([#762](https://github.com/OmniSharp/omnisharp-vscode/pull/762)) _(Contributed by [@damieng](https://github.com/damieng))_

#### Performance

* Major improvements have been made to editor performance. The communication with the OmniSharp server has been rewritten to allow long-running operations (such as gathering all errors and warnings) to queue while high priority operations (such as text buffer changes) run serially. ([#902](https://github.com/OmniSharp/omnisharp-vscode/pull/902)) _(Thanks to [@david-driscoll](https://github.com/david-driscoll) for his help with this change!)_

#### Other Improvements

* The prompt to generate assets for building and debugging can now be dismissed for a workspace permanently. In addition, a new `dotnet.generateAssets` command has been added to force regeneration of the assets. ([#635](https://github.com/OmniSharp/omnisharp-vscode/issues/635))
* Fix "running forever" issue for folder with multple .NET Core projects. ([#735](https://github.com/OmniSharp/omnisharp-vscode/issues/735)) _(Contributed by [@eamodio](https://github.com/eamodio))_
* `ctor` snippet is now more consistent with other code snippets. ([#849](https://github.com/OmniSharp/omnisharp-vscode/pull/849)) _(Contibuted by [@Eibx](https://github.com/Eibx))_
* Ampersands in file paths are now properly escaped on Windows ([#909](https://github.com/OmniSharp/omnisharp-vscode/pull/909)) _(Contributed by [@filipw](https://github.com/filipw))_

## 1.4.1 (September 1, 2016)

* This addresses an issue found and fixed by @sixpindin in which the legacy csharp.omnisharp and csharp.omnisharpUsesMono settings are no longer respected. These settings have been supplanted by the omnisharp.path and omnisharp.useMono settings but are still expected to work if specified.

## 1.4.0 (August 29, 2016)

#### Metadata as Source

* Go to Definition (<kbd>F12</kbd>) can now show a C#-like view for APIs that do not appear in your project's source code. ([#165](https://github.com/OmniSharp/omnisharp-vscode/issues/165))

#### Debugger

* Applications can now be launched without attaching the debugger with <kbd>Ctrl+F5</kbd>.
* Support for new "embedded portable PDB" debug format.
* The launch.json file generator now automatically sets the option to show a console window by default (`"internalConsoleOptions": "openOnSessionStart"`).

#### New Settings

Several new settings have been added:

* `csharp.suppressDotnetInstallWarning`: Suppress the warning that the .NET CLI is not on the path.
* `omnisharp.autoStart`: Used to control whether the OmniSharp server will be automatically launched when a folder containing a project or solution is opened. The default value for this setting is `true`.
* `omnisharp.path`: Can be used to specify a file path to a different OmniSharp server than the one that will be used by default. Previously, this option was controlled by `csharp.omnisharp`, which is now deprecated.
* `omnisharp.useMono`: When `omnisharp.path` is specified, this controls whether OmniSharp will be launched with Mono or not. Previously, this option was controlled by `csharp.omnisharpUsesMono`, wich is now deprecated.
* `omnisharp.loggingLevel`: Used to control the level of logging output from the OmniSharp server. Legal values are `"default"` or `"verbose"`.

#### Colorizer

There have been several fixes to the colorizer grammar resulting in much smoother syntax highlighting, with better support for C# 6.0. Special thanks go to [@ivanz](https://github.com/ivanz) and [@seraku24](https://github.com/seraku24) for contributing most of the fixes below!

* Expression-bodied members ([#638](https://github.com/OmniSharp/omnisharp-vscode/issues/638), [#403](https://github.com/OmniSharp/omnisharp-vscode/issues/403), [#679](https://github.com/OmniSharp/omnisharp-vscode/issues/679), [#249](https://github.com/OmniSharp/omnisharp-vscode/issues/249))
* Escaped keyword identifiers ([#614](https://github.com/OmniSharp/omnisharp-vscode/issues/614))
* Using directives and nested namespaces ([#282](https://github.com/OmniSharp/omnisharp-vscode/issues/282), [#381](https://github.com/OmniSharp/omnisharp-vscode/issues/381))
* Field and local variable type names ([#717](https://github.com/OmniSharp/omnisharp-vscode/issues/717), [#719](https://github.com/OmniSharp/omnisharp-vscode/issues/719))
* Multi-dimensional arrays in parameters ([#657](https://github.com/OmniSharp/omnisharp-vscode/issues/657))

#### Performance

* Improvements have been made in processing diagnostics (i.e. errors and warnings).
* Full solution diagnostics are no longer computed for large solutions (e.g. solutions with >1000 files across all projects). However, diagnostics are still computed for open files.

#### Other Improvements

* Multibyte characters are now properly encoded, resulting in proper display in tooltips and fixing crashes in the OmniSharp server. ([#4](https://github.com/OmniSharp/omnisharp-vscode/4), [#140](https://github.com/OmniSharp/omnisharp-vscode/140), [#427](https://github.com/OmniSharp/omnisharp-vscode/427))
* Will no longer attempt to install a CoreCLR flavor of OmniSharp on Ubuntu versions other than 14 and 16. ([#655](https://github.com/OmniSharp/omnisharp-vscode/issues/655))
* Opening a solution or csproj no longer results in '0 projects' displayed in the status bar. ([#723](https://github.com/OmniSharp/omnisharp-vscode/issues/723))

## 1.3.0 (July 20, 2016)

* Support for Unity and Mono development on macOS and Linux has been restored! This release brings back support for the Mono version of OmniSharp, which is used to provide *much* better support for .csproj/.sln projects. Please note that Mono version 4.0.1 or newer is required.
* Generation of tasks.json and launch.json files can now properly handle nested projects. [#170](https://github.com/OmniSharp/omnisharp-vscode/issues/170)
* New UI that makes it easy to select a process ID when attaching the debugger to another process. Note: If you have an existing launch.json file, you can re-generate it by deleting the file, closing your workspace in Visual Studio Code and opening it again. Or, you can open the launch.json file and change the `processId` value to `"${command:pickProcess}"`.
* Support for debugging in .cshtml files. To enable this, add a `sourceFileMap` entry to your launch.json with the following content: `"sourceFileMap": { "/Views": "${workspaceRoot}/Views" }`
* Support for conditional breakpoints
* New support for changing variable values in the debugger! To try this, just right-click on the variable name and select 'Set Value'. Note: To properly support this feature, we've changed the display of variable type names in the debugger to a shortened form. The full type name can be viewed by hovering over the name with the mouse.
* New configuration option to enable [stepping into properties and operators](https://github.com/OmniSharp/omnisharp-vscode/blob/release/debugger.md#stepping-into-properties-and-operators).
* Duplicate warnings and errors should no longer accumulate in Unity projects [#447](https://github.com/OmniSharp/omnisharp-vscode/issues/447)

## 1.2.0 (June 29, 2016)

* Adds debugger support for new Linux versions: Ubuntu 16.04, Fedora 23, openSUSE 13.2, and Oracle Linux 7.1
* Enhanced debug console output: module loads are now output, and there are launch.json options for controlling what is output
* Source file checksum support for breakpoints. This ensures that the debugger only sets breakpoints in code that exactly matches the open document.
* Support for editing the value of variables in the watch and locals window (requires VS Code 1.3)<|MERGE_RESOLUTION|>--- conflicted
+++ resolved
@@ -4,7 +4,6 @@
 - Debug from .csproj and .sln [#5876](https://github.com/dotnet/vscode-csharp/issues/5876)
 
 # 2.60.x
-<<<<<<< HEAD
 * Update Roslyn to 4.13.0-3.24604.4 (PR: [#7381](https://github.com/dotnet/vscode-csharp/pull/7381))
   * Add option to disable LSP-based auto insert (PR: [#75224](https://github.com/dotnet/roslyn/pull/75224))
   * Report errors processing messages in the build host (PR: [#76252](https://github.com/dotnet/roslyn/pull/76252))
@@ -28,9 +27,7 @@
   * When converting to raw strings, do not change \r\n sequences if not explicitly requested by the user (PR: [#76120](https://github.com/dotnet/roslyn/pull/76120))
   * Exclude starting symbol when going to implementations if we find implementations (PR: [#76125](https://github.com/dotnet/roslyn/pull/76125))
 * Add option to disable auto insertion of documentation comments (PR: [#7381](https://github.com/dotnet/vscode-csharp/pull/7381))
-=======
 * Bump xamltools to 17.13.35604.65 (PR: [#7848](https://github.com/dotnet/vscode-csharp/pull/7848))
->>>>>>> a555a600
 
 # 2.59.x
 * Update Roslyn to 4.13.0-3.24577.4 (PR: [#7833](https://github.com/dotnet/vscode-csharp/pull/7833))
