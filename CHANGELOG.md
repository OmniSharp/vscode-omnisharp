--- conflicted
+++ resolved
@@ -8,11 +8,8 @@
 - Debug from .csproj and .sln [#5876](https://github.com/dotnet/vscode-csharp/issues/5876)
 
 ## Latest
-<<<<<<< HEAD
-* Update Razor version to 7.0.0-preview.23464.2 (PR: [#9283](https://github.com/dotnet/razor/pull/9283))
-  * Add Razor language server telemetry when DevKit is installed (PR: [#6371](https://github.com/dotnet/vscode-csharp/pull/6371))
-  * Fixes regression where semantic colors for razor components appear as red (PR: [#6304](https://github.com/dotnet/vscode-csharp/pull/6304))
-=======
+* Update Razor version to 7.0.0-preview.23472.3 (PR: [#6371](https://github.com/dotnet/vscode-csharp/pull/6371))
+  * Add Razor language server telemetry when DevKit is installed (PR: [#9283](https://github.com/dotnet/razor/pull/9283))
 * Update Roslyn version to 4.8.0-3.23472.2 and Razor version to 8.0.0-preview.23465.2 (PR: [#6423](https://github.com/dotnet/vscode-csharp/pull/6423))
   *  Use message pack for project.razor.* configuration file (PR: [#9270](https://github.com/dotnet/razor/pull/9270))
 
@@ -32,7 +29,6 @@
   * Fixes regression where semantic colors for razor components appear as red
 * Make completion complex text edits more robust (PR: [#6325](https://github.com/dotnet/vscode-csharp/pull/6325))
 * Fix dotnet info when the dotnet path contains spaces (PR: [#6334](https://github.com/dotnet/vscode-csharp/pull/6334))
->>>>>>> aa6ea250
 * Add support for specifying a .runsettings file when using Roslyn LSP (PR: [#6265](https://github.com/dotnet/vscode-csharp/pull/6265))
 * Update Roslyn version (PR: [#6265](https://github.com/dotnet/vscode-csharp/pull/6265))
   * Add server support for .runsettings in unit tests (PR: [#69792](https://github.com/dotnet/roslyn/pull/69792))
