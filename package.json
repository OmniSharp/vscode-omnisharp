--- conflicted
+++ resolved
@@ -1,14 +1,8 @@
 {
   "name": "csharp",
-<<<<<<< HEAD
   "publisher": "muhammad-sammy",
-  "version": "1.23.6",
+  "version": "1.23.7",
   "description": "C# support for vscode-compatible editors (powered by OmniSharp and NetCoreDbg).",
-=======
-  "publisher": "ms-dotnettools",
-  "version": "1.23.7",
-  "description": "C# for Visual Studio Code (powered by OmniSharp).",
->>>>>>> a0a0a9d1
   "displayName": "C#",
   "author": "Muhammad Sammy",
   "license": "SEE LICENSE IN RuntimeLicenses/license.txt",
@@ -199,17 +193,10 @@
     },
     {
       "id": "OmniSharp",
-<<<<<<< HEAD
-      "description": "OmniSharp for macOS",
-      "url": "https://download.visualstudio.microsoft.com/download/pr/53b6d57a-1e5c-46bd-a64f-35011a3a2180/0b3f4fd3384777867ebe50923b6dee90/omnisharp-osx-1.37.3.zip",
-      "fallbackUrl": "https://roslynomnisharp.blob.core.windows.net/releases/1.37.3/omnisharp-osx-1.37.3.zip",
-      "installPath": ".omnisharp/1.37.3",
-=======
       "description": "OmniSharp for OSX",
       "url": "https://download.visualstudio.microsoft.com/download/pr/8745aba0-7dcb-4c56-90a9-45a77304e92d/f6ec19880608eee1b5222252b14f2b44/omnisharp-osx-1.37.4.zip",
       "fallbackUrl": "https://roslynomnisharp.blob.core.windows.net/releases/1.37.4/omnisharp-osx-1.37.4.zip",
       "installPath": ".omnisharp/1.37.4",
->>>>>>> a0a0a9d1
       "platforms": [
         "darwin"
       ],
