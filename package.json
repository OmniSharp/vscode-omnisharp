--- conflicted
+++ resolved
@@ -39,16 +39,6 @@
     "test:release": "mocha --opts ./mocha.opts test/releaseTests/**/*.test.ts",
     "test:artifacts": "mocha --opts ./mocha.opts test/artifactTests/**/*.test.ts",
     "postinstall": "node ./node_modules/vscode/bin/install",
-<<<<<<< HEAD
-    "cov:instrument": "rimraf ./coverage && rimraf ./.nyc_output && rimraf ./out && npm run compile && cd out && nyc instrument --require source-map-support/register --cwd ../ . . && cd ..",
-    "cov:merge": "cd ./out && istanbul-combine -d ../coverage/integration -r lcovonly ../.nyc_output/integration/*.json && cd ..",
-    "cov:merge-html": "istanbul-combine -d ./coverage -r html ./.nyc_output/integration/*.json",
-    "cov:report": "npm-run-all cov:report:integration cov:report:unit",
-    "cov:report:unit": "codecov -f \"coverage/unit/lcov.info\" -F unit",
-    "cov:report:integration": "npm run cov:merge && codecov -f \"coverage/integration/lcov.info\" -F integration",
-    "snyk-protect": "snyk protect",
-    "prepare": "npm run snyk-protect"
-=======
     "cov:instrument": "gulp cov:instrument",
     "cov:merge": "gulp cov:merge",
     "cov:merge-html": "gulp cov:merge-html",
@@ -57,7 +47,6 @@
     "cov:report:integration": "gulp cov:report:integration",
     "unpackage:vsix": "gulp vsix:release:unpackage",
     "gulp": "gulp"
->>>>>>> 3907ecdb
   },
   "nyc": {
     "include": [
@@ -89,12 +78,8 @@
     "tmp": "0.0.33",
     "vscode-debugprotocol": "^1.6.1",
     "vscode-extension-telemetry": "0.0.15",
-<<<<<<< HEAD
-    "yauzl": "^2.5.0",
+    "yauzl": "^2.9.1",
     "snyk": "^1.74.0"
-=======
-    "yauzl": "^2.9.1"
->>>>>>> 3907ecdb
   },
   "devDependencies": {
     "@types/archiver": "^2.1.1",
@@ -127,13 +112,9 @@
     "copyfiles": "^2.0.0",
     "cross-env": "^5.1.4",
     "del": "3.0.0",
-<<<<<<< HEAD
-    "gulp": "4.0.0",
-=======
     "get-port": "^3.2.0",
     "glob-promise": "^3.4.0",
-    "gulp": "3.9.1",
->>>>>>> 3907ecdb
+    "gulp": "4.0.0",
     "gulp-mocha": "^5.0.0",
     "gulp-sequence": "^1.0.0",
     "gulp-tslint": "^8.1.3",
