{
  "name": "csharp",
  "publisher": "ms-dotnettools",
<<<<<<< HEAD
  "version": "2.0.0",
=======
  "version": "1.25.4",
>>>>>>> 8c4a7ab8
  "description": "C# for Visual Studio Code (powered by OmniSharp).",
  "displayName": "C#",
  "author": "Microsoft Corporation",
  "license": "SEE LICENSE IN RuntimeLicenses/license.txt",
  "icon": "images/csharpIcon.png",
  "preview": false,
  "bugs": {
    "url": "https://github.com/microsoft/vscode-dotnettools/issues"
  },
  "repository": {
    "type": "git",
    "url": "https://devdiv@dev.azure.com/devdiv/DevDiv/_git/vscode-csharp-next"
  },
  "categories": [
    "Debuggers",
    "Programming Languages",
    "Linters",
    "Snippets"
  ],
  "keywords": [
    "multi-root ready",
    ".NET",
    "ASP.NET",
    ".NET Core",
    "dotnet"
  ],
  "capabilities": {
    "virtualWorkspaces": false,
    "untrustedWorkspaces": {
      "supported": false
    }
  },
  "defaults": {
    "omniSharp": "1.39.4",
    "razor": "7.0.0-preview.23067.5"
  },
  "main": "./dist/extension",
  "scripts": {
    "vscode:prepublish": "tsc -p ./ && webpack --mode production",
    "compile": "tsc -p ./ && tslint -p ./",
    "compileDev": "tsc -p ./ && tslint -p ./ && webpack --mode development",
    "watch": "tsc -watch -p ./",
    "tdd": "mocha --config ./.mocharc.jsonc --watch --watch-extensions ts test/unitTests/**/*.test.ts*",
    "test": "tsc -p test && gulp test",
    "test:unit": "tsc -p test && gulp test:unit",
    "test:feature": "tsc -p test && gulp test:feature",
    "test:integration": "tsc -p test && gulp test:integration",
<<<<<<< HEAD
    "test:integration:stdio": "tsc -p test && gulp test:integration:stdio",
    "test:integration:lsp": "tsc -p test && gulp test:integration:lsp",
    "test:artifacts": "tsc -p test && mocha out/test/artifactTests/**/*.test.js"
=======
    "test:integration:singleCsproj": "tsc -p test && gulp test:integration:singleCsproj",
    "test:integration:slnWithCsproj": "tsc -p test && gulp test:integration:slnWithCsproj",
    "test:integration:slnFilterWithCsproj": "tsc -p test && gulp test:integration:slnFilterWithCsproj",
    "test:release": "tsc -p test && mocha out/test/releaseTests/**/*.test.js",
    "test:artifacts": "tsc -p test && mocha out/test/artifactTests/**/*.test.js",
    "unpackage:vsix": "gulp vsix:release:unpackage",
    "updatePackageDependencies": "gulp updatePackageDependencies"
>>>>>>> 8c4a7ab8
  },
  "dependencies": {
    "@types/cross-spawn": "6.0.2",
    "@vscode/debugprotocol": "1.56.0",
    "@vscode/extension-telemetry": "0.6.2",
    "async-file": "2.0.2",
    "cross-spawn": "6.0.5",
    "fs-extra": "9.1.0",
    "http-proxy-agent": "4.0.1",
    "https-proxy-agent": "5.0.0",
    "jsonc-parser": "3.0.0",
<<<<<<< HEAD
=======
    "microsoft.aspnetcore.razor.vscode": "https://download.visualstudio.microsoft.com/download/pr/d749b600-7b8f-435b-ae24-bb101dc71dfd/61ccec6c2e1f052f95ebe735e1a8917a/microsoft.aspnetcore.razor.vscode-7.0.0-preview.23067.5.tgz",
>>>>>>> 8c4a7ab8
    "node-machine-id": "1.1.12",
    "ps-list": "7.2.0",
    "request-light": "0.4.0",
    "rxjs": "6.6.7",
    "semver": "5.6.0",
    "stream": "0.0.2",
    "strip-bom": "5.0.0",
    "strip-bom-buf": "2.0.0",
    "tmp": "0.0.33",
    "vscode-html-languageservice": "^5.0.1",
    "vscode-jsonrpc": "8.0.2",
    "vscode-languageclient": "8.0.2",
    "vscode-languageserver-protocol": "3.17.2",
    "vscode-languageserver-textdocument": "^1.0.5",
    "vscode-nls": "5.0.1",
    "yauzl": "2.10.0"
  },
  "devDependencies": {
    "@types/archiver": "5.1.0",
    "@types/chai": "4.2.16",
    "@types/chai-arrays": "2.0.0",
    "@types/chai-as-promised": "7.1.3",
    "@types/chai-string": "1.4.2",
    "@types/del": "3.0.1",
    "@types/fs-extra": "5.0.4",
    "@types/gulp": "4.0.5",
    "@types/minimist": "1.2.1",
    "@types/mocha": "5.2.5",
    "@types/node": "16.11.38",
    "@types/semver": "5.5.0",
    "@types/tmp": "0.0.33",
    "@types/unzipper": "^0.9.1",
    "@types/vscode": "1.69.0",
    "@types/yauzl": "2.10.0",
    "@vscode/test-electron": "2.1.3",
    "archiver": "5.3.0",
    "chai": "4.3.4",
    "chai-arrays": "2.2.0",
    "chai-as-promised": "7.1.1",
    "chai-fs": "2.0.0",
    "chai-string": "1.5.0",
    "del": "3.0.0",
    "find-versions": "4.0.0",
    "get-port": "5.1.1",
    "glob-promise": "4.1.0",
    "gulp": "4.0.2",
    "js-yaml": ">=3.13.1",
    "minimatch": "3.0.5",
    "mocha": "10.0.0",
    "mock-fs": "4.13.0",
    "mock-http-server": "1.4.2",
    "rimraf": "2.6.3",
    "ts-loader": "9.0.0",
    "ts-node": "9.1.1",
    "tslint": "5.12.1",
    "tslint-microsoft-contrib": "6.0.0",
    "tslint-no-unused-expression-chai": "0.1.4",
    "typescript": "4.6.3",
    "unzipper": "0.10.11",
    "vsce": "2.9.2",
    "webpack": "5.34.0",
    "webpack-cli": "4.6.0"
  },
  "runtimeDependencies": [
    {
      "id": "OmniSharp",
      "description": "OmniSharp for Windows (.NET 4.7.2 / x86)",
      "url": "https://roslynomnisharp.blob.core.windows.net/releases/1.39.4/omnisharp-win-x86-1.39.4.zip",
      "installPath": ".omnisharp/1.39.4",
      "platforms": [
        "win32"
      ],
      "architectures": [
        "x86"
      ],
      "installTestPath": "./.omnisharp/1.39.4/OmniSharp.exe",
      "platformId": "win-x86",
      "isFramework": true,
      "integrity": "E93AFDE375496013181881C00EB00CC8373A897BB0330ED7761ACAFA055B7EF0"
    },
    {
      "id": "OmniSharp",
      "description": "OmniSharp for Windows (.NET 6 / x86)",
      "url": "https://roslynomnisharp.blob.core.windows.net/releases/1.39.4/omnisharp-win-x86-net6.0-1.39.4.zip",
      "installPath": ".omnisharp/1.39.4-net6.0",
      "platforms": [
        "win32"
      ],
      "architectures": [
        "x86"
      ],
      "installTestPath": "./.omnisharp/1.39.4-net6.0/OmniSharp.dll",
      "platformId": "win-x86",
      "isFramework": false,
      "integrity": "4296AE19658824303B27140B4F6F227F9DC08DB7526FBFC3BF78F7F220B88DD2"
    },
    {
      "id": "OmniSharp",
      "description": "OmniSharp for Windows (.NET 4.7.2 / x64)",
      "url": "https://roslynomnisharp.blob.core.windows.net/releases/1.39.4/omnisharp-win-x64-1.39.4.zip",
      "installPath": ".omnisharp/1.39.4",
      "platforms": [
        "win32"
      ],
      "architectures": [
        "x86_64"
      ],
      "installTestPath": "./.omnisharp/1.39.4/OmniSharp.exe",
      "platformId": "win-x64",
      "isFramework": true,
      "integrity": "06083806148BCA05904DC47D1927F815DEA37321403A431B5FFF5684B9B0FA48"
    },
    {
      "id": "OmniSharp",
      "description": "OmniSharp for Windows (.NET 6 / x64)",
      "url": "https://roslynomnisharp.blob.core.windows.net/releases/1.39.4/omnisharp-win-x64-net6.0-1.39.4.zip",
      "installPath": ".omnisharp/1.39.4-net6.0",
      "platforms": [
        "win32"
      ],
      "architectures": [
        "x86_64"
      ],
      "installTestPath": "./.omnisharp/1.39.4-net6.0/OmniSharp.dll",
      "platformId": "win-x64",
      "isFramework": false,
      "integrity": "DFE66CC2A061659AEC9D65CA28C3F913808A8B73773D7E844280F3FF35BFD64F"
    },
    {
      "id": "OmniSharp",
      "description": "OmniSharp for Windows (.NET 4.7.2 / arm64)",
      "url": "https://roslynomnisharp.blob.core.windows.net/releases/1.39.4/omnisharp-win-arm64-1.39.4.zip",
      "installPath": ".omnisharp/1.39.4",
      "platforms": [
        "win32"
      ],
      "architectures": [
        "arm64"
      ],
      "installTestPath": "./.omnisharp/1.39.4/OmniSharp.exe",
      "platformId": "win-arm64",
      "isFramework": true,
      "integrity": "007EF7E5B1F453B89CC275B2E8F95AFD002ACF37BB0BC6485FE171240F9B1D95"
    },
    {
      "id": "OmniSharp",
      "description": "OmniSharp for Windows (.NET 6 / arm64)",
      "url": "https://roslynomnisharp.blob.core.windows.net/releases/1.39.4/omnisharp-win-arm64-net6.0-1.39.4.zip",
      "installPath": ".omnisharp/1.39.4-net6.0",
      "platforms": [
        "win32"
      ],
      "architectures": [
        "arm64"
      ],
      "installTestPath": "./.omnisharp/1.39.4-net6.0/OmniSharp.dll",
      "platformId": "win-arm64",
      "isFramework": false,
      "integrity": "B250212102FCB3448CA9087E71277CCE36365A800BFF388039B76354BAE01515"
    },
    {
      "id": "OmniSharp",
      "description": "OmniSharp for OSX (Mono / x64)",
      "url": "https://roslynomnisharp.blob.core.windows.net/releases/1.39.4/omnisharp-osx-1.39.4.zip",
      "installPath": ".omnisharp/1.39.4",
      "platforms": [
        "darwin"
      ],
      "architectures": [
        "x86_64",
        "arm64"
      ],
      "binaries": [
        "./mono.osx",
        "./run"
      ],
      "installTestPath": "./.omnisharp/1.39.4/run",
      "platformId": "osx",
      "isFramework": true,
      "integrity": "6FD62BDDA099B9F7DD5DD6B1332A8F6B282748619734E2CD5F64EA00C307E281"
    },
    {
      "id": "OmniSharp",
      "description": "OmniSharp for OSX (.NET 6 / x64)",
      "url": "https://roslynomnisharp.blob.core.windows.net/releases/1.39.4/omnisharp-osx-x64-net6.0-1.39.4.zip",
      "installPath": ".omnisharp/1.39.4-net6.0",
      "platforms": [
        "darwin"
      ],
      "architectures": [
        "x86_64"
      ],
      "installTestPath": "./.omnisharp/1.39.4-net6.0/OmniSharp.dll",
      "platformId": "osx-x64",
      "isFramework": false,
      "integrity": "A3E81E74EC0DB7A219930BA428C431BF62A33E98D966BC217FE940F2EFD51AC8"
    },
    {
      "id": "OmniSharp",
      "description": "OmniSharp for OSX (.NET 6 / arm64)",
      "url": "https://roslynomnisharp.blob.core.windows.net/releases/1.39.4/omnisharp-osx-arm64-net6.0-1.39.4.zip",
      "installPath": ".omnisharp/1.39.4-net6.0",
      "platforms": [
        "darwin"
      ],
      "architectures": [
        "arm64"
      ],
      "installTestPath": "./.omnisharp/1.39.4-net6.0/OmniSharp.dll",
      "platformId": "osx-arm64",
      "isFramework": false,
      "integrity": "04F26A4AEBAF9EA3825F4ADA4065230A0D151B021FF1126EEAC7552DFA13EF1B"
    },
    {
      "id": "OmniSharp",
      "description": "OmniSharp for Linux (Mono / x86)",
      "url": "https://roslynomnisharp.blob.core.windows.net/releases/1.39.4/omnisharp-linux-x86-1.39.4.zip",
      "installPath": ".omnisharp/1.39.4",
      "platforms": [
        "linux"
      ],
      "architectures": [
        "x86",
        "i686"
      ],
      "binaries": [
        "./mono.linux-x86",
        "./run"
      ],
      "installTestPath": "./.omnisharp/1.39.4/run",
      "platformId": "linux-x86",
      "isFramework": true,
      "integrity": "FD97C3CB70AF1CC2FFCE2382ACC9771CA07F840E100970EB7C496D0925BD0C52"
    },
    {
      "id": "OmniSharp",
      "description": "OmniSharp for Linux (Mono / x64)",
      "url": "https://roslynomnisharp.blob.core.windows.net/releases/1.39.4/omnisharp-linux-x64-1.39.4.zip",
      "installPath": ".omnisharp/1.39.4",
      "platforms": [
        "linux"
      ],
      "architectures": [
        "x86_64"
      ],
      "binaries": [
        "./mono.linux-x86_64",
        "./run"
      ],
      "installTestPath": "./.omnisharp/1.39.4/run",
      "platformId": "linux-x64",
      "isFramework": true,
      "integrity": "3D1A373C1935977EA5423D5A8AAAAA444AD916559066547F90775A60E97FF307"
    },
    {
      "id": "OmniSharp",
      "description": "OmniSharp for Linux (.NET 6 / x64)",
      "url": "https://roslynomnisharp.blob.core.windows.net/releases/1.39.4/omnisharp-linux-x64-net6.0-1.39.4.zip",
      "installPath": ".omnisharp/1.39.4-net6.0",
      "platforms": [
        "linux"
      ],
      "architectures": [
        "x86_64"
      ],
      "installTestPath": "./.omnisharp/1.39.4-net6.0/OmniSharp.dll",
      "platformId": "linux-x64",
      "isFramework": false,
      "integrity": "484608257CCA60492B3E29B3058094C16E72DFB9465DE5E0F704C0AC25503733"
    },
    {
      "id": "OmniSharp",
      "description": "OmniSharp for Linux (Mono / arm64)",
      "url": "https://roslynomnisharp.blob.core.windows.net/releases/1.39.4/omnisharp-linux-arm64-1.39.4.zip",
      "installPath": ".omnisharp/1.39.4",
      "platforms": [
        "linux"
      ],
      "architectures": [
        "arm64"
      ],
      "binaries": [
        "./mono.linux-arm64",
        "./run"
      ],
      "installTestPath": "./.omnisharp/1.39.4/run",
      "platformId": "linux-arm64",
      "isFramework": true,
      "integrity": "AB8AFE46982DF0C3ED576603364527E03FE08F446251AFCC8F8F23E8C69BCA36"
    },
    {
      "id": "OmniSharp",
      "description": "OmniSharp for Linux (.NET 6 / arm64)",
      "url": "https://roslynomnisharp.blob.core.windows.net/releases/1.39.4/omnisharp-linux-arm64-net6.0-1.39.4.zip",
      "installPath": ".omnisharp/1.39.4-net6.0",
      "platforms": [
        "linux"
      ],
      "architectures": [
        "arm64"
      ],
      "installTestPath": "./.omnisharp/1.39.4-net6.0/OmniSharp.dll",
      "platformId": "linux-arm64",
      "isFramework": false,
      "integrity": "346E0BA3681F747763221CEA08726AD01895577CF63DD95581844A35B5F2AEDF"
    },
    {
      "id": "OmniSharp",
      "description": "OmniSharp for Linux musl (.NET 6 / x64)",
      "url": "https://roslynomnisharp.blob.core.windows.net/releases/1.39.4/omnisharp-linux-musl-x64-net6.0-1.39.4.zip",
      "installPath": ".omnisharp/1.39.4-net6.0",
      "platforms": [
        "linux-musl"
      ],
      "architectures": [
        "x86_64"
      ],
      "installTestPath": "./.omnisharp/1.39.4-net6.0/OmniSharp.dll",
      "platformId": "linux-musl-x64",
      "isFramework": false,
      "integrity": "0285F17C96237E11C12AF27D3A9463793730EDB2B143850C182B405747184722"
    },
    {
      "id": "OmniSharp",
      "description": "OmniSharp for Linux musl (.NET 6 / arm64)",
      "url": "https://roslynomnisharp.blob.core.windows.net/releases/1.39.4/omnisharp-linux-musl-arm64-net6.0-1.39.4.zip",
      "installPath": ".omnisharp/1.39.4-net6.0",
      "platforms": [
        "linux-musl"
      ],
      "architectures": [
        "arm64"
      ],
      "installTestPath": "./.omnisharp/1.39.4-net6.0/OmniSharp.dll",
      "platformId": "linux-musl-arm64",
      "isFramework": false,
      "integrity": "F7C548CB8015AA5175CAACAB8A5301EB35AC1B1AE64A4D51571D51FB0C1D2E7C"
    },
    {
      "id": "Debugger",
      "description": ".NET Core Debugger (Windows / x64)",
      "url": "https://vsdebugger.azureedge.net/coreclr-debug-1-25-3/coreclr-debug-win7-x64.zip",
      "installPath": ".debugger",
      "platforms": [
        "win32"
      ],
      "architectures": [
        "x86_64"
      ],
      "installTestPath": "./.debugger/vsdbg-ui.exe",
      "integrity": "E3D200B0A27C1A32703842120AE3D214D459AC8A8FD23F4EA2537904CB3ED81F"
    },
    {
      "id": "Debugger",
      "description": ".NET Core Debugger (Windows / ARM64)",
      "url": "https://vsdebugger.azureedge.net/coreclr-debug-1-25-3/coreclr-debug-win10-arm64.zip",
      "installPath": ".debugger",
      "platforms": [
        "win32"
      ],
      "architectures": [
        "arm64"
      ],
      "installTestPath": "./.debugger/vsdbg-ui.exe",
      "integrity": "73C02938E3A9681DBCB029A77FBE987A0FC7750434555602F364EDA1E3358A74"
    },
    {
      "id": "Debugger",
      "description": ".NET Core Debugger (macOS / x64)",
      "url": "https://vsdebugger.azureedge.net/coreclr-debug-1-25-3/coreclr-debug-osx-x64.zip",
      "installPath": ".debugger/x86_64",
      "platforms": [
        "darwin"
      ],
      "architectures": [
        "x86_64",
        "arm64"
      ],
      "binaries": [
        "./vsdbg-ui",
        "./vsdbg"
      ],
      "installTestPath": "./.debugger/x86_64/vsdbg-ui",
      "integrity": "34A7858CFA100AEA0EE57197804C86273D6B587FEDE9561E32EFB263EA3FA10C"
    },
    {
      "id": "Debugger",
      "description": ".NET Core Debugger (macOS / arm64)",
      "url": "https://vsdebugger.azureedge.net/coreclr-debug-1-25-3/coreclr-debug-osx-arm64.zip",
      "installPath": ".debugger/arm64",
      "platforms": [
        "darwin"
      ],
      "architectures": [
        "arm64"
      ],
      "binaries": [
        "./vsdbg-ui",
        "./vsdbg"
      ],
      "installTestPath": "./.debugger/arm64/vsdbg-ui",
      "integrity": "3BC5BC7850E6AE2B6D99A49B189D8DABBB4DA091054EBBA0826CFC390B8D0DEF"
    },
    {
      "id": "Debugger",
      "description": ".NET Core Debugger (linux / ARM)",
      "url": "https://vsdebugger.azureedge.net/coreclr-debug-1-25-3/coreclr-debug-linux-arm.zip",
      "installPath": ".debugger",
      "platforms": [
        "linux"
      ],
      "architectures": [
        "arm"
      ],
      "binaries": [
        "./vsdbg-ui",
        "./vsdbg"
      ],
      "installTestPath": "./.debugger/vsdbg-ui",
      "integrity": "86A3721317C4FC2EF9075F5CD3969BB56061F0A4529318FBEF2AC7ED2FC000C3"
    },
    {
      "id": "Debugger",
      "description": ".NET Core Debugger (linux / ARM64)",
      "url": "https://vsdebugger.azureedge.net/coreclr-debug-1-25-3/coreclr-debug-linux-arm64.zip",
      "installPath": ".debugger",
      "platforms": [
        "linux",
        "linux-musl"
      ],
      "architectures": [
        "arm64"
      ],
      "binaries": [
        "./vsdbg-ui",
        "./vsdbg"
      ],
      "installTestPath": "./.debugger/vsdbg-ui",
      "integrity": "2DC95910DD83D10809506594B9964182BE2CFE6698E0338C585123D473782A06"
    },
    {
      "id": "Debugger",
      "description": ".NET Core Debugger (linux / x64)",
      "url": "https://vsdebugger.azureedge.net/coreclr-debug-1-25-3/coreclr-debug-linux-x64.zip",
      "installPath": ".debugger",
      "platforms": [
        "linux",
        "linux-musl"
      ],
      "architectures": [
        "x86_64"
      ],
      "binaries": [
        "./vsdbg-ui",
        "./vsdbg"
      ],
      "installTestPath": "./.debugger/vsdbg-ui",
      "integrity": "3D62BFB0B88F3E413B52CF2F0DC139845F9F970817D8D0776481C6024487924D"
    },
    {
      "id": "Razor",
      "description": "Razor Language Server (Windows / x64)",
      "url": "https://download.visualstudio.microsoft.com/download/pr/d749b600-7b8f-435b-ae24-bb101dc71dfd/1c796f9a87ab9448fe6bcae2943c5647/razorlanguageserver-win-x64-7.0.0-preview.23067.5.zip",
      "installPath": ".razor",
      "platforms": [
        "win32"
      ],
      "architectures": [
        "x86_64"
      ]
    },
    {
      "id": "Razor",
      "description": "Razor Language Server (Windows / x86)",
      "url": "https://download.visualstudio.microsoft.com/download/pr/d749b600-7b8f-435b-ae24-bb101dc71dfd/3ccb0f65c18dcbd690374c547ed6fe68/razorlanguageserver-win-x86-7.0.0-preview.23067.5.zip",
      "installPath": ".razor",
      "platforms": [
        "win32"
      ],
      "architectures": [
        "x86"
      ]
    },
    {
      "id": "Razor",
      "description": "Razor Language Server (Windows / ARM64)",
      "url": "https://download.visualstudio.microsoft.com/download/pr/d749b600-7b8f-435b-ae24-bb101dc71dfd/be7f9057aad3252178e22ab2708285a9/razorlanguageserver-win-arm64-7.0.0-preview.23067.5.zip",
      "installPath": ".razor",
      "platforms": [
        "win32"
      ],
      "architectures": [
        "arm64"
      ]
    },
    {
      "id": "Razor",
      "description": "Razor Language Server (Linux / x64)",
      "url": "https://download.visualstudio.microsoft.com/download/pr/d749b600-7b8f-435b-ae24-bb101dc71dfd/b4bc8a651969e04496648174f6d45242/razorlanguageserver-linux-x64-7.0.0-preview.23067.5.zip",
      "installPath": ".razor",
      "platforms": [
        "linux"
      ],
      "architectures": [
        "x86_64"
      ],
      "binaries": [
        "./rzls"
      ]
    },
    {
      "id": "Razor",
      "description": "Razor Language Server (Linux ARM64)",
      "url": "https://download.visualstudio.microsoft.com/download/pr/d749b600-7b8f-435b-ae24-bb101dc71dfd/5d5146250cba7c6f924ccec058e298f3/razorlanguageserver-linux-arm64-7.0.0-preview.23067.5.zip",
      "installPath": ".razor",
      "platforms": [
        "linux"
      ],
      "architectures": [
        "arm64"
      ],
      "binaries": [
        "./rzls"
      ]
    },
    {
      "id": "Razor",
      "description": "Razor Language Server (Linux musl / x64)",
      "url": "https://download.visualstudio.microsoft.com/download/pr/d749b600-7b8f-435b-ae24-bb101dc71dfd/d32d26b8e7b1ce3d20511129cae857d2/razorlanguageserver-linux-musl-x64-7.0.0-preview.23067.5.zip",
      "installPath": ".razor",
      "platforms": [
        "linux-musl"
      ],
      "architectures": [
        "x86_64"
      ],
      "binaries": [
        "./rzls"
      ]
    },
    {
      "id": "Razor",
      "description": "Razor Language Server (Linux musl ARM64)",
      "url": "https://download.visualstudio.microsoft.com/download/pr/d749b600-7b8f-435b-ae24-bb101dc71dfd/960fa999384fdd11ed7a14ec47745038/razorlanguageserver-linux-musl-arm64-7.0.0-preview.23067.5.zip",
      "installPath": ".razor",
      "platforms": [
        "linux-musl"
      ],
      "architectures": [
        "arm64"
      ],
      "binaries": [
        "./rzls"
      ]
    },
    {
      "id": "Razor",
      "description": "Razor Language Server (macOS / x64)",
      "url": "https://download.visualstudio.microsoft.com/download/pr/d749b600-7b8f-435b-ae24-bb101dc71dfd/8fbba140d9068dacb5310eda5bb26c96/razorlanguageserver-osx-x64-7.0.0-preview.23067.5.zip",
      "installPath": ".razor",
      "platforms": [
        "darwin"
      ],
      "architectures": [
        "x86_64"
      ],
      "binaries": [
        "./rzls"
      ]
    },
    {
      "id": "Razor",
      "description": "Razor Language Server (macOS ARM64)",
      "url": "https://download.visualstudio.microsoft.com/download/pr/d749b600-7b8f-435b-ae24-bb101dc71dfd/2b3c4c4dfcf8683cd74904d3203eafcd/razorlanguageserver-osx-arm64-7.0.0-preview.23067.5.zip",
      "installPath": ".razor",
      "platforms": [
        "darwin"
      ],
      "architectures": [
        "arm64"
      ],
      "binaries": [
        "./rzls"
      ]
    }
  ],
  "engines": {
    "vscode": "^1.69.0"
  },
  "activationEvents": [
    "onDebugInitialConfigurations",
    "onDebugResolve:blazorwasm",
    "onDebugResolve:coreclr",
    "onDebugResolve:clr",
    "onLanguage:csharp",
    "onLanguage:aspnetcorerazor",
    "onCommand:o.restart",
    "onCommand:o.pickProjectAndStart",
    "onCommand:o.showOutput",
    "onCommand:dotnet.restore.project",
    "onCommand:dotnet.restore.all",
    "onCommand:dotnet.generateAssets",
    "onCommand:csharp.downloadDebugger",
    "onCommand:csharp.listProcess",
    "onCommand:csharp.listRemoteProcess",
    "onCommand:csharp.listRemoteDockerProcess",
    "onCommand:omnisharp.registerLanguageMiddleware",
    "workspaceContains:project.json",
    "workspaceContains:**/*.{csproj,sln,slnf,csx,cake}"
  ],
  "contributes": {
    "themes": [
      {
        "label": "Visual Studio 2019 Dark",
        "uiTheme": "vs-dark",
        "path": "./themes/vs2019_dark.json"
      },
      {
        "label": "Visual Studio 2019 Light",
        "uiTheme": "vs",
        "path": "./themes/vs2019_light.json"
      }
    ],
    "configuration": {
      "title": "C# configuration",
      "properties": {
        "microsoft-codeanalysis-languageserver.trace.server": {
          "scope": "window",
          "type": "string",
          "enum": [
            "off",
            "minimal",
            "messages",
            "verbose"
          ],
          "default": "minimal",
          "description": "Sets the logging level for the language server"
        },
        "microsoft-codeanalysis-languageserver.useOmnisharpServer": {
          "type": "boolean",
          "default": false,
          "description": "Switches to use the Omnisharp server for language features when enabled (requires restart)."
        },
        "csharp.format.enable": {
          "type": "boolean",
          "default": true,
          "description": "Enable/disable default C# formatter (requires restart)."
        },
        "csharp.suppressDotnetInstallWarning": {
          "type": "boolean",
          "default": false,
          "description": "Suppress the warning that the .NET Core SDK is not on the path."
        },
        "csharp.unitTestDebuggingOptions": {
          "type": "object",
          "description": "Options to use with the debugger when launching for unit test debugging.",
          "default": {},
          "properties": {
            "sourceFileMap": {
              "type": "object",
              "description": "Optional source file mappings passed to the debug engine. Example: '{ \"C:\\foo\":\"/home/user/foo\" }'",
              "additionalProperties": {
                "type": "string"
              },
              "default": {
                "<insert-source-path-here>": "<insert-target-path-here>"
              }
            },
            "justMyCode": {
              "type": "boolean",
              "description": "Optional flag to only show user code.",
              "default": true
            },
            "requireExactSource": {
              "type": "boolean",
              "description": "Optional flag to require current source code to match the pdb.",
              "default": true
            },
            "enableStepFiltering": {
              "type": "boolean",
              "description": "Optional flag to enable stepping over Properties and Operators.",
              "default": true
            },
            "logging": {
              "description": "Optional flags to determine what types of messages should be logged to the output window.",
              "type": "object",
              "required": [],
              "default": {},
              "properties": {
                "exceptions": {
                  "type": "boolean",
                  "description": "Optional flag to determine whether exception messages should be logged to the output window.",
                  "default": true
                },
                "moduleLoad": {
                  "type": "boolean",
                  "description": "Optional flag to determine whether module load events should be logged to the output window.",
                  "default": true
                },
                "programOutput": {
                  "type": "boolean",
                  "description": "Optional flag to determine whether program output should be logged to the output window when not using an external console.",
                  "default": true
                },
                "engineLogging": {
                  "type": "boolean",
                  "description": "Optional flag to determine whether diagnostic engine logs should be logged to the output window.",
                  "default": false
                },
                "browserStdOut": {
                  "type": "boolean",
                  "description": "Optional flag to determine if stdout text from the launching the web browser should be logged to the output window.",
                  "default": true
                },
                "elapsedTiming": {
                  "type": "boolean",
                  "description": "If true, engine logging will include `adapterElapsedTime` and `engineElapsedTime` properties to indicate the amount of time, in microseconds, that a request took.",
                  "default": false
                },
                "threadExit": {
                  "type": "boolean",
                  "description": "Controls if a message is logged when a thread in the target process exits. Default: `false`.",
                  "default": false
                },
                "processExit": {
                  "type": "boolean",
                  "description": "Controls if a message is logged when the target process exits, or debugging is stopped. Default: `true`.",
                  "default": true
                }
              }
            },
            "suppressJITOptimizations": {
              "type": "boolean",
              "description": "If true, when an optimized module (.dll compiled in the Release configuration) loads in the target process, the debugger will ask the Just-In-Time compiler to generate code with optimizations disabled. For more information: https://aka.ms/VSCode-CS-LaunchJson#suppress-jit-optimizations",
              "default": false
            },
            "symbolOptions": {
              "description": "Options to control how symbols (.pdb files) are found and loaded.",
              "default": {
                "searchPaths": [],
                "searchMicrosoftSymbolServer": false,
                "searchNuGetOrgSymbolServer": false
              },
              "type": "object",
              "properties": {
                "searchPaths": {
                  "type": "array",
                  "items": {
                    "type": "string"
                  },
                  "description": "Array of symbol server URLs (example: http​://MyExampleSymbolServer) or directories (example: /build/symbols) to search for .pdb files. These directories will be searched in addition to the default locations -- next to the module and the path where the pdb was originally dropped to.",
                  "default": []
                },
                "searchMicrosoftSymbolServer": {
                  "type": "boolean",
                  "description": "If 'true' the Microsoft Symbol server (https​://msdl.microsoft.com​/download/symbols) is added to the symbols search path. If unspecified, this option defaults to 'false'.",
                  "default": false
                },
                "searchNuGetOrgSymbolServer": {
                  "type": "boolean",
                  "description": "If 'true' the NuGet.org symbol server (https​://symbols.nuget.org​/download/symbols) is added to the symbols search path. If unspecified, this option defaults to 'false'.",
                  "default": false
                },
                "cachePath": {
                  "type": "string",
                  "description": "Directory where symbols downloaded from symbol servers should be cached. If unspecified, on Windows the debugger will default to %TEMP%\\SymbolCache, and on Linux and macOS the debugger will default to ~/.dotnet/symbolcache.",
                  "default": "~/.dotnet/symbolcache"
                },
                "moduleFilter": {
                  "description": "Provides options to control which modules (.dll files) the debugger will attempt to load symbols (.pdb files) for.",
                  "default": {
                    "mode": "loadAllButExcluded",
                    "excludedModules": []
                  },
                  "type": "object",
                  "required": [
                    "mode"
                  ],
                  "properties": {
                    "mode": {
                      "type": "string",
                      "enum": [
                        "loadAllButExcluded",
                        "loadOnlyIncluded"
                      ],
                      "enumDescriptions": [
                        "Load symbols for all modules unless the module is in the 'excludedModules' array.",
                        "Do not attempt to load symbols for ANY module unless it is in the 'includedModules' array, or it is included through the 'includeSymbolsNextToModules' setting."
                      ],
                      "description": "Controls which of the two basic operating modes the module filter operates in.",
                      "default": "loadAllButExcluded"
                    },
                    "excludedModules": {
                      "type": "array",
                      "items": {
                        "type": "string"
                      },
                      "description": "Array of modules that the debugger should NOT load symbols for. Wildcards (example: MyCompany.*.dll) are supported.\n\nThis property is ignored unless 'mode' is set to 'loadAllButExcluded'.",
                      "default": []
                    },
                    "includedModules": {
                      "type": "array",
                      "items": {
                        "type": "string"
                      },
                      "description": "Array of modules that the debugger should load symbols for. Wildcards (example: MyCompany.*.dll) are supported.\n\nThis property is ignored unless 'mode' is set to 'loadOnlyIncluded'.",
                      "default": [
                        "MyExampleModule.dll"
                      ]
                    },
                    "includeSymbolsNextToModules": {
                      "type": "boolean",
                      "description": "If true, for any module NOT in the 'includedModules' array, the debugger will still check next to the module itself and the launching executable, but it will not check paths on the symbol search list. This option defaults to 'true'.\n\nThis property is ignored unless 'mode' is set to 'loadOnlyIncluded'.",
                      "default": true
                    }
                  }
                }
              }
            },
            "sourceLinkOptions": {
              "description": "Options to control how Source Link connects to web servers. For more information: https://aka.ms/VSCode-CS-LaunchJson#source-link-options",
              "default": {
                "*": {
                  "enabled": true
                }
              },
              "type": "object",
              "additionalItems": {
                "type": "object",
                "properties": {
                  "enabled": {
                    "title": "boolean",
                    "description": "Is Source Link enabled for this URL?  If unspecified, this option defaults to 'true'.",
                    "default": "true"
                  }
                }
              }
            },
            "allowFastEvaluate": {
              "type": "boolean",
              "description": "When true (the default state), the debugger will attempt faster evaluation by simulating execution of simple properties and methods.",
              "default": true
            },
            "targetArchitecture": {
              "type": "string",
              "description": "[Only supported in local macOS debugging] The architecture of the debuggee. This will automatically be detected unless this parameter is set. Allowed values are x86_64 or arm64."
            },
            "type": {
              "type": "string",
              "enum": [
                "coreclr",
                "clr"
              ],
              "description": "Type type of code to debug. Can be either 'coreclr' for .NET Core debugging, or 'clr' for Desktop .NET Framework. 'clr' only works on Windows as the Desktop framework is Windows-only.",
              "default": "coreclr"
            },
            "debugServer": {
              "type": "number",
              "description": "For debug extension development only: if a port is specified VS Code tries to connect to a debug adapter running in server mode",
              "default": 4711
            }
          }
        },
        "csharp.suppressDotnetRestoreNotification": {
          "type": "boolean",
          "default": false,
          "description": "Suppress the notification window to perform a 'dotnet restore' when dependencies can't be resolved."
        },
        "csharp.suppressProjectJsonWarning": {
          "type": "boolean",
          "default": false,
          "description": "Suppress the warning that project.json is no longer a supported project format for .NET Core applications"
        },
        "csharp.suppressBuildAssetsNotification": {
          "type": "boolean",
          "default": false,
          "description": "Suppress the notification window to add missing assets to build or debug the application."
        },
        "csharp.suppressHiddenDiagnostics": {
          "type": "boolean",
          "default": true,
          "description": "Suppress 'hidden' diagnostics (such as 'unnecessary using directives') from appearing in the editor or the Problems pane."
        },
        "csharp.referencesCodeLens.enabled": {
          "type": "boolean",
          "default": true,
          "description": "Specifies whether the references CodeLens should be shown."
        },
        "csharp.referencesCodeLens.filteredSymbols": {
          "type": "array",
          "items": {
            "type": "string"
          },
          "default": [],
          "description": "Array of custom symbol names for which CodeLens should be disabled."
        },
        "csharp.testsCodeLens.enabled": {
          "type": "boolean",
          "default": true,
          "description": "Specifies whether the run and debug test CodeLens should be shown."
        },
        "csharp.maxProjectFileCountForDiagnosticAnalysis": {
          "type": "number",
          "default": 1000,
          "description": "Specifies the maximum number of files for which diagnostics are reported for the whole workspace. If this limit is exceeded, diagnostics will be shown for currently opened files only. Specify 0 or less to disable the limit completely."
        },
        "csharp.semanticHighlighting.enabled": {
          "type": "boolean",
          "default": true,
          "description": "Enable/disable Semantic Highlighting for C# files (Razor files currently unsupported). Defaults to false. Close open files for changes to take effect.",
          "scope": "window"
        },
        "csharp.showOmnisharpLogOnError": {
          "type": "boolean",
          "default": true,
          "description": "Shows the OmniSharp log in the Output pane when OmniSharp reports an error."
        },
        "csharp.inlayHints.parameters.enabled": {
          "type": "boolean",
          "default": false,
          "description": "Display inline parameter name hints"
        },
        "csharp.inlayHints.parameters.forLiteralParameters": {
          "type": "boolean",
          "default": false,
          "description": "Show hints for literals"
        },
        "csharp.inlayHints.parameters.forObjectCreationParameters": {
          "type": "boolean",
          "default": false,
          "description": "Show hints for 'new' expressions"
        },
        "csharp.inlayHints.parameters.forIndexerParameters": {
          "type": "boolean",
          "default": false,
          "description": "Show hints for indexers"
        },
        "csharp.inlayHints.parameters.forOtherParameters": {
          "type": "boolean",
          "default": false,
          "description": "Show hints for everything else"
        },
        "csharp.inlayHints.parameters.suppressForParametersThatDifferOnlyBySuffix": {
          "type": "boolean",
          "default": false,
          "description": "Suppress hints when parameter names differ only by suffix"
        },
        "csharp.inlayHints.parameters.suppressForParametersThatMatchMethodIntent": {
          "type": "boolean",
          "default": false,
          "description": "Suppress hints when parameter name matches the method's intent"
        },
        "csharp.inlayHints.parameters.suppressForParametersThatMatchArgumentName": {
          "type": "boolean",
          "default": false,
          "description": "Suppress hints when argument matches parameter name"
        },
        "csharp.inlayHints.types.enabled": {
          "type": "boolean",
          "default": false,
          "description": "Display inline type hints"
        },
        "csharp.inlayHints.types.forImplicitVariableTypes": {
          "type": "boolean",
          "default": false,
          "description": "Show hints for variables with inferred types"
        },
        "csharp.inlayHints.types.forLambdaParameterTypes": {
          "type": "boolean",
          "default": false,
          "description": "Show hints for lambda parameter types"
        },
        "csharp.inlayHints.types.forImplicitObjectCreation": {
          "type": "boolean",
          "default": false,
          "description": "Show hints for implicit object creation"
        },
        "omnisharp.path": {
          "type": "string",
          "scope": "window",
          "description": "Specifies the path to OmniSharp. When left empty the OmniSharp version pinned to the C# Extension is used. This can be the absolute path to an OmniSharp executable, a specific version number, or \"latest\". If a version number or \"latest\" is specified, the appropriate version of OmniSharp will be downloaded on your behalf. Setting \"latest\" is an opt-in into latest beta releases of OmniSharp."
        },
        "omnisharp.useModernNet": {
          "type": "boolean",
          "default": true,
          "scope": "window",
          "title": "Use .NET 6 build of OmniSharp",
          "description": "Use OmniSharp build for .NET 6. This version _does not_ support non-SDK-style .NET Framework projects, including Unity. SDK-style Framework, .NET Core, and .NET 5+ projects should see significant performance improvements."
        },
        "omnisharp.sdkPath": {
          "type": "string",
          "scope": "window",
          "description": "Specifies the path to a .NET SDK installation to use for project loading instead of the highest version installed. Applies when \"useModernNet\" is set to true. Example: /home/username/dotnet/sdks/6.0.300."
        },
        "omnisharp.sdkVersion": {
          "type": "string",
          "scope": "window",
          "description": "Specifies the version of the .NET SDK to use for project loading instead of the highest version installed. Applies when \"useModernNet\" is set to true. Example: 6.0.300."
        },
        "omnisharp.sdkIncludePrereleases": {
          "type": "boolean",
          "scope": "window",
          "default": true,
          "description": "Specifies whether to include preview versions of the .NET SDK when determining which version to use for project loading. Applies when \"useModernNet\" is set to true."
        },
        "omnisharp.monoPath": {
          "type": "string",
          "scope": "machine",
          "description": "Specifies the path to a mono installation to use when \"useModernNet\" is set to false, instead of the default system one. Example: \"/Library/Frameworks/Mono.framework/Versions/Current\""
        },
        "omnisharp.dotnetPath": {
          "type": "string",
          "scope": "window",
          "description": "Specified the path to a dotnet installation to use when \"useModernNet\" is set to true, instead of the default system one. This only influences the dotnet installation to use for hosting Omnisharp itself. Example: \"/home/username/mycustomdotnetdirectory\"."
        },
        "omnisharp.waitForDebugger": {
          "type": "boolean",
          "default": false,
          "description": "Pass the --debug flag when launching the OmniSharp server to allow a debugger to be attached."
        },
        "omnisharp.loggingLevel": {
          "type": "string",
          "default": "information",
          "enum": [
            "trace",
            "debug",
            "information",
            "warning",
            "error",
            "critical"
          ],
          "description": "Specifies the level of logging output from the OmniSharp server."
        },
        "omnisharp.autoStart": {
          "type": "boolean",
          "default": true,
          "description": "Specifies whether the OmniSharp server will be automatically started or not. If false, OmniSharp can be started with the 'Restart OmniSharp' command"
        },
        "omnisharp.projectFilesExcludePattern": {
          "type": "string",
          "default": "**/node_modules/**,**/.git/**,**/bower_components/**",
          "description": "The exclude pattern used by OmniSharp to find all project files."
        },
        "omnisharp.projectLoadTimeout": {
          "type": "number",
          "default": 60,
          "description": "The time Visual Studio Code will wait for the OmniSharp server to start. Time is expressed in seconds."
        },
        "omnisharp.maxProjectResults": {
          "type": "number",
          "default": 250,
          "description": "The maximum number of projects to be shown in the 'Select Project' dropdown (maximum 250)."
        },
        "omnisharp.defaultLaunchSolution": {
          "type": "string",
          "description": "The name of the default solution used at start up if the repo has multiple solutions. e.g.'MyAwesomeSolution.sln'. Default value is `null` which will cause the first in alphabetical order to be chosen."
        },
        "omnisharp.useEditorFormattingSettings": {
          "type": "boolean",
          "default": true,
          "description": "Specifes whether OmniSharp should use VS Code editor settings for C# code formatting (use of tabs, indentation size)."
        },
        "omnisharp.minFindSymbolsFilterLength": {
          "type": "number",
          "default": 0,
          "description": "The minimum number of characters to enter before 'Go to Symbol in Workspace' operation shows any results."
        },
        "omnisharp.maxFindSymbolsItems": {
          "type": "number",
          "default": 1000,
          "description": "The maximum number of items that 'Go to Symbol in Workspace' operation can show. The limit is applied only when a positive number is specified here."
        },
        "omnisharp.disableMSBuildDiagnosticWarning": {
          "type": "boolean",
          "default": false,
          "description": "Specifies whether notifications should be shown if OmniSharp encounters warnings or errors loading a project. Note that these warnings/errors are always emitted to the OmniSharp log"
        },
        "omnisharp.enableMsBuildLoadProjectsOnDemand": {
          "type": "boolean",
          "default": false,
          "description": "If true, MSBuild project system will only load projects for files that were opened in the editor. This setting is useful for big C# codebases and allows for faster initialization of code navigation features only for projects that are relevant to code that is being edited. With this setting enabled OmniSharp may load fewer projects and may thus display incomplete reference lists for symbols."
        },
        "omnisharp.enableRoslynAnalyzers": {
          "type": "boolean",
          "default": false,
          "description": "Enables support for roslyn analyzers, code fixes and rulesets."
        },
        "omnisharp.enableEditorConfigSupport": {
          "type": "boolean",
          "default": true,
          "description": "Enables support for reading code style, naming convention and analyzer settings from .editorconfig."
        },
        "omnisharp.enableDecompilationSupport": {
          "type": "boolean",
          "default": false,
          "scope": "machine",
          "description": "Enables support for decompiling external references instead of viewing metadata."
        },
        "omnisharp.enableLspDriver": {
          "type": "boolean",
          "default": false,
          "description": "Enables support for the experimental language protocol based engine (requires reload to setup bindings correctly)"
        },
        "omnisharp.enableImportCompletion": {
          "type": "boolean",
          "default": false,
          "description": "Enables support for showing unimported types and unimported extension methods in completion lists. When committed, the appropriate using directive will be added at the top of the current file. This option can have a negative impact on initial completion responsiveness, particularly for the first few completion sessions after opening a solution."
        },
        "omnisharp.organizeImportsOnFormat": {
          "type": "boolean",
          "default": false,
          "description": "Specifies whether 'using' directives should be grouped and sorted during document formatting."
        },
        "omnisharp.enableAsyncCompletion": {
          "type": "boolean",
          "default": false,
          "description": "(EXPERIMENTAL) Enables support for resolving completion edits asynchronously. This can speed up time to show the completion list, particularly override and partial method completion lists, at the cost of slight delays after inserting a completion item. Most completion items will have no noticeable impact with this feature, but typing immediately after inserting an override or partial method completion, before the insert is completed, can have unpredictable results."
        },
        "omnisharp.analyzeOpenDocumentsOnly": {
          "type": "boolean",
          "default": false,
          "description": "Only run analyzers against open files when 'enableRoslynAnalyzers' is true"
        },
        "omnisharp.testRunSettings": {
          "type": "string",
          "description": "Path to the .runsettings file which should be used when running unit tests."
        },
        "omnisharp.dotNetCliPaths": {
          "type": "array",
          "items": {
            "type": "string"
          },
          "description": "Paths to a local download of the .NET CLI to use for running any user code.",
          "uniqueItems": true
        },
        "razor.plugin.path": {
          "type": "string",
          "scope": "machine",
          "description": "Overrides the path to the Razor plugin dll."
        },
        "razor.devmode": {
          "type": "boolean",
          "default": false,
          "description": "Forces the omnisharp-vscode extension to run in a mode that enables local Razor.VSCode deving."
        },
        "razor.disabled": {
          "type": "boolean",
          "default": false,
          "description": "Specifies whether to disable Razor language features."
        },
        "razor.languageServer.directory": {
          "type": "string",
          "scope": "machine",
          "description": "Overrides the path to the Razor Language Server directory."
        },
        "razor.languageServer.debug": {
          "type": "boolean",
          "default": false,
          "description": "Specifies whether to wait for debug attach when launching the language server."
        },
        "razor.trace": {
          "type": "string",
          "default": "Off",
          "enum": [
            "Off",
            "Messages",
            "Verbose"
          ],
          "enumDescriptions": [
            "Does not log messages from the Razor extension",
            "Logs only some messages from the Razor extension",
            "Logs all messages from the Razor extension"
          ],
          "description": "Specifies whether to output all messages [Verbose], some messages [Messages] or not at all [Off]."
        },
        "razor.format.enable": {
          "type": "boolean",
          "scope": "window",
          "default": true,
          "description": "Enable/disable default Razor formatter."
        }
      }
    },
    "jsonValidation": [
      {
        "fileMatch": [
          "appsettings.json",
          "appsettings.*.json"
        ],
        "url": "https://json.schemastore.org/appsettings"
      },
      {
        "fileMatch": "project.json",
        "url": "http://json.schemastore.org/project"
      },
      {
        "fileMatch": "omnisharp.json",
        "url": "http://json.schemastore.org/omnisharp"
      },
      {
        "fileMatch": "global.json",
        "url": "http://json.schemastore.org/global"
      }
    ],
    "commands": [
      {
        "command": "o.restart",
        "title": "Restart OmniSharp",
        "category": "OmniSharp"
      },
      {
        "command": "o.pickProjectAndStart",
        "title": "Select Project",
        "category": "OmniSharp"
      },
      {
        "command": "o.fixAll.solution",
        "title": "Fix all occurrences of a code issue within solution",
        "category": "OmniSharp"
      },
      {
        "command": "o.fixAll.project",
        "title": "Fix all occurrences of a code issue within project",
        "category": "OmniSharp"
      },
      {
        "command": "o.fixAll.document",
        "title": "Fix all occurrences of a code issue within document",
        "category": "OmniSharp"
      },
      {
        "command": "o.reanalyze.allProjects",
        "title": "Analyze all projects",
        "category": "OmniSharp"
      },
      {
        "command": "o.reanalyze.currentProject",
        "title": "Analyze current project",
        "category": "OmniSharp"
      },
      {
        "command": "dotnet.generateAssets",
        "title": "Generate Assets for Build and Debug",
        "category": ".NET"
      },
      {
        "command": "dotnet.restore.project",
        "title": "Restore Project",
        "category": ".NET"
      },
      {
        "command": "dotnet.restore.all",
        "title": "Restore All Projects",
        "category": ".NET"
      },
      {
        "command": "csharp.downloadDebugger",
        "title": "Download .NET Core Debugger",
        "category": "Debug"
      },
      {
        "command": "csharp.listProcess",
        "title": "List process for attach",
        "category": "CSharp"
      },
      {
        "command": "csharp.listRemoteProcess",
        "title": "List processes on remote connection for attach",
        "category": "CSharp"
      },
      {
        "command": "csharp.listRemoteDockerProcess",
        "title": "List processes on Docker connection",
        "category": "CSharp"
      },
      {
        "command": "csharp.reportIssue",
        "title": "Report an issue",
        "category": "CSharp"
      },
      {
        "command": "csharp.showDecompilationTerms",
        "title": "Show the decompiler terms agreement",
        "category": "CSharp"
      },
      {
        "command": "extension.showRazorCSharpWindow",
        "title": "Show Razor CSharp",
        "category": "Razor"
      },
      {
        "command": "extension.showRazorHtmlWindow",
        "title": "Show Razor Html",
        "category": "Razor"
      },
      {
        "command": "razor.reportIssue",
        "title": "Report a Razor issue",
        "category": "Razor"
      },
      {
        "command": "dotnet.test.runTestsInContext",
        "title": "Run Tests in Context",
        "category": ".NET"
      },
      {
        "command": "dotnet.test.debugTestsInContext",
        "title": "Debug Tests in Context",
        "category": ".NET"
      }
    ],
    "keybindings": [
      {
        "command": "o.showOutput",
        "key": "Ctrl+Shift+F9",
        "mac": "Cmd+Shift+F9"
      }
    ],
    "snippets": [
      {
        "language": "csharp",
        "path": "./snippets/csharp.json"
      }
    ],
    "breakpoints": [
      {
        "language": "csharp"
      },
      {
        "language": "razor"
      },
      {
        "language": "qsharp"
      },
      {
        "language": "aspnetcorerazor"
      }
    ],
    "debuggers": [
      {
        "type": "coreclr",
        "label": ".NET 5+ and .NET Core",
        "languages": [
          "csharp",
          "razor",
          "qsharp",
          "aspnetcorerazor"
        ],
        "variables": {
          "pickProcess": "csharp.listProcess",
          "pickRemoteProcess": "csharp.listRemoteProcess",
          "pickRemoteDockerProcess": "csharp.listRemoteDockerProcess"
        },
        "aiKey": "AIF-d9b70cd4-b9f9-4d70-929b-a071c400b217",
        "configurationAttributes": {
          "launch": {
            "type": "object",
            "required": [
              "program"
            ],
            "properties": {
              "program": {
                "type": "string",
                "description": "Path to the application dll or .NET Core host executable to launch.\nThis property normally takes the form: '${workspaceFolder}/bin/Debug/(target-framework)/(project-name.dll)'\nExample: '${workspaceFolder}/bin/Debug/netcoreapp1.1/MyProject.dll'\n\nWhere:\n(target-framework) is the framework that the debugged project is being built for. This is normally found in the project file as the 'TargetFramework' property.\n(project-name.dll) is the name of debugged project's build output dll. This is normally the same as the project file name but with a '.dll' extension.",
                "default": "${workspaceFolder}/bin/Debug/<insert-target-framework-here>/<insert-project-name-here>.dll"
              },
              "cwd": {
                "type": "string",
                "description": "Path to the working directory of the program being debugged. Default is the current workspace.",
                "default": "${workspaceFolder}"
              },
              "args": {
                "anyOf": [
                  {
                    "type": "array",
                    "description": "Command line arguments passed to the program.",
                    "items": {
                      "type": "string"
                    },
                    "default": []
                  },
                  {
                    "type": "string",
                    "description": "Stringified version of command line arguments passed to the program.",
                    "default": ""
                  }
                ]
              },
              "stopAtEntry": {
                "type": "boolean",
                "description": "If true, the debugger should stop at the entry point of the target.",
                "default": false
              },
              "launchBrowser": {
                "description": "Describes options to launch a web browser as part of launch",
                "default": {
                  "enabled": true
                },
                "type": "object",
                "required": [
                  "enabled"
                ],
                "properties": {
                  "enabled": {
                    "type": "boolean",
                    "description": "Whether web browser launch is enabled",
                    "default": true
                  },
                  "args": {
                    "type": "string",
                    "description": "The arguments to pass to the command to open the browser. This is used only if the platform-specific element (`osx`, `linux` or `windows`) doesn't specify a value for `args`. Use ${auto-detect-url} to automatically use the address the server is listening to.",
                    "default": "${auto-detect-url}"
                  },
                  "osx": {
                    "description": "OSX-specific web launch configuration options. By default, this will start the browser using `open`.",
                    "default": {
                      "command": "open",
                      "args": "${auto-detect-url}"
                    },
                    "type": "object",
                    "required": [
                      "command"
                    ],
                    "properties": {
                      "command": {
                        "type": "string",
                        "description": "The executable which will start the web browser",
                        "default": "open"
                      },
                      "args": {
                        "type": "string",
                        "description": "The arguments to pass to the command to open the browser. Use ${auto-detect-url} to automatically use the address the server is listening to.",
                        "default": "${auto-detect-url}"
                      }
                    }
                  },
                  "linux": {
                    "description": "Linux-specific web launch configuration options. By default, this will start the browser using `xdg-open`.",
                    "default": {
                      "command": "xdg-open",
                      "args": "${auto-detect-url}"
                    },
                    "type": "object",
                    "required": [
                      "command"
                    ],
                    "properties": {
                      "command": {
                        "type": "string",
                        "description": "The executable which will start the web browser",
                        "default": "xdg-open"
                      },
                      "args": {
                        "type": "string",
                        "description": "The arguments to pass to the command to open the browser. Use ${auto-detect-url} to automatically use the address the server is listening to.",
                        "default": "${auto-detect-url}"
                      }
                    }
                  },
                  "windows": {
                    "description": "Windows-specific web launch configuration options. By default, this will start the browser using `cmd /c start`.",
                    "default": {
                      "command": "cmd.exe",
                      "args": "/C start ${auto-detect-url}"
                    },
                    "type": "object",
                    "required": [
                      "command"
                    ],
                    "properties": {
                      "command": {
                        "type": "string",
                        "description": "The executable which will start the web browser",
                        "default": "cmd.exe"
                      },
                      "args": {
                        "type": "string",
                        "description": "The arguments to pass to the command to open the browser. Use ${auto-detect-url} to automatically use the address the server is listening to.",
                        "default": "/C start ${auto-detect-url}"
                      }
                    }
                  }
                }
              },
              "env": {
                "type": "object",
                "additionalProperties": {
                  "type": "string"
                },
                "description": "Environment variables passed to the program.",
                "default": {}
              },
              "envFile": {
                "type": "string",
                "description": "Environment variables passed to the program by a file.",
                "default": "${workspaceFolder}/.env"
              },
              "console": {
                "type": "string",
                "enum": [
                  "internalConsole",
                  "integratedTerminal",
                  "externalTerminal"
                ],
                "enumDescriptions": [
                  "Output to the VS Code Debug Console. This doesn't support reading console input (ex:Console.ReadLine)",
                  "VS Code's integrated terminal",
                  "External terminal that can be configured via user settings"
                ],
                "description": "Where to launch the debug target.",
                "default": "internalConsole"
              },
              "externalConsole": {
                "type": "boolean",
                "description": "Attribute 'externalConsole' is deprecated, use 'console' instead.",
                "default": false
              },
              "launchSettingsFilePath": {
                "type": "string",
                "description": "The path to a launchSettings.json file. If this isn't set, the debugger will search in '{cwd}/Properties/launchSettings.json'.",
                "default": "${workspaceFolder}/Properties/launchSettings.json"
              },
              "launchSettingsProfile": {
                "anyOf": [
                  {
                    "type": "string"
                  },
                  {
                    "type": "null"
                  }
                ],
                "description": "If specified, indicates the name of the profile in launchSettings.json to use. This is ignored if launchSettings.json is not found. launchSettings.json will be read from the path specified should be the 'launchSettingsFilePath' property, or {cwd}/Properties/launchSettings.json if that isn't set. If this is set to null or an empty string then launchSettings.json is ignored. If this value is not specified the first 'Project' profile will be used.",
                "default": "<insert-profile-name>"
              },
              "sourceFileMap": {
                "type": "object",
                "description": "Optional source file mappings passed to the debug engine. Example: '{ \"C:\\foo\":\"/home/user/foo\" }'",
                "additionalProperties": {
                  "type": "string"
                },
                "default": {
                  "<insert-source-path-here>": "<insert-target-path-here>"
                }
              },
              "justMyCode": {
                "type": "boolean",
                "description": "Optional flag to only show user code.",
                "default": true
              },
              "requireExactSource": {
                "type": "boolean",
                "description": "Optional flag to require current source code to match the pdb.",
                "default": true
              },
              "enableStepFiltering": {
                "type": "boolean",
                "description": "Optional flag to enable stepping over Properties and Operators.",
                "default": true
              },
              "logging": {
                "description": "Optional flags to determine what types of messages should be logged to the output window.",
                "type": "object",
                "required": [],
                "default": {},
                "properties": {
                  "exceptions": {
                    "type": "boolean",
                    "description": "Optional flag to determine whether exception messages should be logged to the output window.",
                    "default": true
                  },
                  "moduleLoad": {
                    "type": "boolean",
                    "description": "Optional flag to determine whether module load events should be logged to the output window.",
                    "default": true
                  },
                  "programOutput": {
                    "type": "boolean",
                    "description": "Optional flag to determine whether program output should be logged to the output window when not using an external console.",
                    "default": true
                  },
                  "engineLogging": {
                    "type": "boolean",
                    "description": "Optional flag to determine whether diagnostic engine logs should be logged to the output window.",
                    "default": false
                  },
                  "browserStdOut": {
                    "type": "boolean",
                    "description": "Optional flag to determine if stdout text from the launching the web browser should be logged to the output window.",
                    "default": true
                  },
                  "elapsedTiming": {
                    "type": "boolean",
                    "description": "If true, engine logging will include `adapterElapsedTime` and `engineElapsedTime` properties to indicate the amount of time, in microseconds, that a request took.",
                    "default": false
                  },
                  "threadExit": {
                    "type": "boolean",
                    "description": "Controls if a message is logged when a thread in the target process exits. Default: `false`.",
                    "default": false
                  },
                  "processExit": {
                    "type": "boolean",
                    "description": "Controls if a message is logged when the target process exits, or debugging is stopped. Default: `true`.",
                    "default": true
                  }
                }
              },
              "pipeTransport": {
                "description": "When present, this tells the debugger to connect to a remote computer using another executable as a pipe that will relay standard input/output between VS Code and the .NET Core debugger backend executable (vsdbg).",
                "type": "object",
                "required": [
                  "debuggerPath"
                ],
                "default": {
                  "pipeCwd": "${workspaceFolder}",
                  "pipeProgram": "enter the fully qualified path for the pipe program name, for example '/usr/bin/ssh'",
                  "pipeArgs": [],
                  "debuggerPath": "enter the path for the debugger on the target machine, for example ~/vsdbg/vsdbg"
                },
                "properties": {
                  "pipeCwd": {
                    "type": "string",
                    "description": "The fully qualified path to the working directory for the pipe program.",
                    "default": "${workspaceFolder}"
                  },
                  "pipeProgram": {
                    "type": "string",
                    "description": "The fully qualified pipe command to execute.",
                    "default": "enter the fully qualified path for the pipe program name, for example '/usr/bin/ssh'"
                  },
                  "pipeArgs": {
                    "anyOf": [
                      {
                        "type": "array",
                        "description": "Command line arguments passed to the pipe program. Token ${debuggerCommand} in pipeArgs will get replaced by the full debugger command, this token can be specified inline with other arguments. If ${debuggerCommand} isn't used in any argument, the full debugger command will be instead be added to the end of the argument list.",
                        "items": {
                          "type": "string"
                        },
                        "default": []
                      },
                      {
                        "type": "string",
                        "description": "Stringified version of command line arguments passed to the pipe program. Token ${debuggerCommand} in pipeArgs will get replaced by the full debugger command, this token can be specified inline with other arguments. If ${debuggerCommand} isn't used in any argument, the full debugger command will be instead be added to the end of the argument list.",
                        "default": ""
                      }
                    ],
                    "default": []
                  },
                  "debuggerPath": {
                    "type": "string",
                    "description": "The full path to the debugger on the target machine.",
                    "default": "enter the path for the debugger on the target machine, for example ~/vsdbg/vsdbg"
                  },
                  "pipeEnv": {
                    "type": "object",
                    "additionalProperties": {
                      "type": "string"
                    },
                    "description": "Environment variables passed to the pipe program.",
                    "default": {}
                  },
                  "quoteArgs": {
                    "type": "boolean",
                    "description": "Should arguments that contain characters that need to be quoted (example: spaces) be quoted? Defaults to 'true'. If set to false, the debugger command will no longer be automatically quoted.",
                    "default": true
                  },
                  "windows": {
                    "description": "Windows-specific pipe launch configuration options",
                    "default": {
                      "pipeCwd": "${workspaceFolder}",
                      "pipeProgram": "enter the fully qualified path for the pipe program name, for example 'c:\\tools\\plink.exe'",
                      "pipeArgs": []
                    },
                    "type": "object",
                    "properties": {
                      "pipeCwd": {
                        "type": "string",
                        "description": "The fully qualified path to the working directory for the pipe program.",
                        "default": "${workspaceFolder}"
                      },
                      "pipeProgram": {
                        "type": "string",
                        "description": "The fully qualified pipe command to execute.",
                        "default": "enter the fully qualified path for the pipe program name, for example '/usr/bin/ssh'"
                      },
                      "pipeArgs": {
                        "anyOf": [
                          {
                            "type": "array",
                            "description": "Command line arguments passed to the pipe program. Token ${debuggerCommand} in pipeArgs will get replaced by the full debugger command, this token can be specified inline with other arguments. If ${debuggerCommand} isn't used in any argument, the full debugger command will be instead be added to the end of the argument list.",
                            "items": {
                              "type": "string"
                            },
                            "default": []
                          },
                          {
                            "type": "string",
                            "description": "Stringified version of command line arguments passed to the pipe program. Token ${debuggerCommand} in pipeArgs will get replaced by the full debugger command, this token can be specified inline with other arguments. If ${debuggerCommand} isn't used in any argument, the full debugger command will be instead be added to the end of the argument list.",
                            "default": ""
                          }
                        ],
                        "default": []
                      },
                      "quoteArgs": {
                        "type": "boolean",
                        "description": "Should arguments that contain characters that need to be quoted (example: spaces) be quoted? Defaults to 'true'. If set to false, the debugger command will no longer be automatically quoted.",
                        "default": true
                      },
                      "pipeEnv": {
                        "type": "object",
                        "additionalProperties": {
                          "type": "string"
                        },
                        "description": "Environment variables passed to the pipe program.",
                        "default": {}
                      }
                    }
                  },
                  "osx": {
                    "description": "OSX-specific pipe launch configuration options",
                    "default": {
                      "pipeCwd": "${workspaceFolder}",
                      "pipeProgram": "enter the fully qualified path for the pipe program name, for example '/usr/bin/ssh'",
                      "pipeArgs": []
                    },
                    "type": "object",
                    "properties": {
                      "pipeCwd": {
                        "type": "string",
                        "description": "The fully qualified path to the working directory for the pipe program.",
                        "default": "${workspaceFolder}"
                      },
                      "pipeProgram": {
                        "type": "string",
                        "description": "The fully qualified pipe command to execute.",
                        "default": "enter the fully qualified path for the pipe program name, for example '/usr/bin/ssh'"
                      },
                      "pipeArgs": {
                        "anyOf": [
                          {
                            "type": "array",
                            "description": "Command line arguments passed to the pipe program. Token ${debuggerCommand} in pipeArgs will get replaced by the full debugger command, this token can be specified inline with other arguments. If ${debuggerCommand} isn't used in any argument, the full debugger command will be instead be added to the end of the argument list.",
                            "items": {
                              "type": "string"
                            },
                            "default": []
                          },
                          {
                            "type": "string",
                            "description": "Stringified version of command line arguments passed to the pipe program. Token ${debuggerCommand} in pipeArgs will get replaced by the full debugger command, this token can be specified inline with other arguments. If ${debuggerCommand} isn't used in any argument, the full debugger command will be instead be added to the end of the argument list.",
                            "default": ""
                          }
                        ],
                        "default": []
                      },
                      "quoteArgs": {
                        "type": "boolean",
                        "description": "Should arguments that contain characters that need to be quoted (example: spaces) be quoted? Defaults to 'true'. If set to false, the debugger command will no longer be automatically quoted.",
                        "default": true
                      },
                      "pipeEnv": {
                        "type": "object",
                        "additionalProperties": {
                          "type": "string"
                        },
                        "description": "Environment variables passed to the pipe program.",
                        "default": {}
                      }
                    }
                  },
                  "linux": {
                    "description": "Linux-specific pipe launch configuration options",
                    "default": {
                      "pipeCwd": "${workspaceFolder}",
                      "pipeProgram": "enter the fully qualified path for the pipe program name, for example '/usr/bin/ssh'",
                      "pipeArgs": []
                    },
                    "type": "object",
                    "properties": {
                      "pipeCwd": {
                        "type": "string",
                        "description": "The fully qualified path to the working directory for the pipe program.",
                        "default": "${workspaceFolder}"
                      },
                      "pipeProgram": {
                        "type": "string",
                        "description": "The fully qualified pipe command to execute.",
                        "default": "enter the fully qualified path for the pipe program name, for example '/usr/bin/ssh'"
                      },
                      "pipeArgs": {
                        "anyOf": [
                          {
                            "type": "array",
                            "description": "Command line arguments passed to the pipe program. Token ${debuggerCommand} in pipeArgs will get replaced by the full debugger command, this token can be specified inline with other arguments. If ${debuggerCommand} isn't used in any argument, the full debugger command will be instead be added to the end of the argument list.",
                            "items": {
                              "type": "string"
                            },
                            "default": []
                          },
                          {
                            "type": "string",
                            "description": "Stringified version of command line arguments passed to the pipe program. Token ${debuggerCommand} in pipeArgs will get replaced by the full debugger command, this token can be specified inline with other arguments. If ${debuggerCommand} isn't used in any argument, the full debugger command will be instead be added to the end of the argument list.",
                            "default": ""
                          }
                        ],
                        "default": []
                      },
                      "quoteArgs": {
                        "type": "boolean",
                        "description": "Should arguments that contain characters that need to be quoted (example: spaces) be quoted? Defaults to 'true'. If set to false, the debugger command will no longer be automatically quoted.",
                        "default": true
                      },
                      "pipeEnv": {
                        "type": "object",
                        "additionalProperties": {
                          "type": "string"
                        },
                        "description": "Environment variables passed to the pipe program.",
                        "default": {}
                      }
                    }
                  }
                }
              },
              "suppressJITOptimizations": {
                "type": "boolean",
                "description": "If true, when an optimized module (.dll compiled in the Release configuration) loads in the target process, the debugger will ask the Just-In-Time compiler to generate code with optimizations disabled. For more information: https://aka.ms/VSCode-CS-LaunchJson#suppress-jit-optimizations",
                "default": false
              },
              "symbolOptions": {
                "description": "Options to control how symbols (.pdb files) are found and loaded.",
                "default": {
                  "searchPaths": [],
                  "searchMicrosoftSymbolServer": false,
                  "searchNuGetOrgSymbolServer": false
                },
                "type": "object",
                "properties": {
                  "searchPaths": {
                    "type": "array",
                    "items": {
                      "type": "string"
                    },
                    "description": "Array of symbol server URLs (example: http​://MyExampleSymbolServer) or directories (example: /build/symbols) to search for .pdb files. These directories will be searched in addition to the default locations -- next to the module and the path where the pdb was originally dropped to.",
                    "default": []
                  },
                  "searchMicrosoftSymbolServer": {
                    "type": "boolean",
                    "description": "If 'true' the Microsoft Symbol server (https​://msdl.microsoft.com​/download/symbols) is added to the symbols search path. If unspecified, this option defaults to 'false'.",
                    "default": false
                  },
                  "searchNuGetOrgSymbolServer": {
                    "type": "boolean",
                    "description": "If 'true' the NuGet.org symbol server (https​://symbols.nuget.org​/download/symbols) is added to the symbols search path. If unspecified, this option defaults to 'false'.",
                    "default": false
                  },
                  "cachePath": {
                    "type": "string",
                    "description": "Directory where symbols downloaded from symbol servers should be cached. If unspecified, on Windows the debugger will default to %TEMP%\\SymbolCache, and on Linux and macOS the debugger will default to ~/.dotnet/symbolcache.",
                    "default": "~/.dotnet/symbolcache"
                  },
                  "moduleFilter": {
                    "description": "Provides options to control which modules (.dll files) the debugger will attempt to load symbols (.pdb files) for.",
                    "default": {
                      "mode": "loadAllButExcluded",
                      "excludedModules": []
                    },
                    "type": "object",
                    "required": [
                      "mode"
                    ],
                    "properties": {
                      "mode": {
                        "type": "string",
                        "enum": [
                          "loadAllButExcluded",
                          "loadOnlyIncluded"
                        ],
                        "enumDescriptions": [
                          "Load symbols for all modules unless the module is in the 'excludedModules' array.",
                          "Do not attempt to load symbols for ANY module unless it is in the 'includedModules' array, or it is included through the 'includeSymbolsNextToModules' setting."
                        ],
                        "description": "Controls which of the two basic operating modes the module filter operates in.",
                        "default": "loadAllButExcluded"
                      },
                      "excludedModules": {
                        "type": "array",
                        "items": {
                          "type": "string"
                        },
                        "description": "Array of modules that the debugger should NOT load symbols for. Wildcards (example: MyCompany.*.dll) are supported.\n\nThis property is ignored unless 'mode' is set to 'loadAllButExcluded'.",
                        "default": []
                      },
                      "includedModules": {
                        "type": "array",
                        "items": {
                          "type": "string"
                        },
                        "description": "Array of modules that the debugger should load symbols for. Wildcards (example: MyCompany.*.dll) are supported.\n\nThis property is ignored unless 'mode' is set to 'loadOnlyIncluded'.",
                        "default": [
                          "MyExampleModule.dll"
                        ]
                      },
                      "includeSymbolsNextToModules": {
                        "type": "boolean",
                        "description": "If true, for any module NOT in the 'includedModules' array, the debugger will still check next to the module itself and the launching executable, but it will not check paths on the symbol search list. This option defaults to 'true'.\n\nThis property is ignored unless 'mode' is set to 'loadOnlyIncluded'.",
                        "default": true
                      }
                    }
                  }
                }
              },
              "sourceLinkOptions": {
                "description": "Options to control how Source Link connects to web servers. For more information: https://aka.ms/VSCode-CS-LaunchJson#source-link-options",
                "default": {
                  "*": {
                    "enabled": true
                  }
                },
                "type": "object",
                "additionalItems": {
                  "type": "object",
                  "properties": {
                    "enabled": {
                      "title": "boolean",
                      "description": "Is Source Link enabled for this URL?  If unspecified, this option defaults to 'true'.",
                      "default": "true"
                    }
                  }
                }
              },
              "allowFastEvaluate": {
                "type": "boolean",
                "description": "When true (the default state), the debugger will attempt faster evaluation by simulating execution of simple properties and methods.",
                "default": true
              },
              "targetOutputLogPath": {
                "type": "string",
                "description": "When set, text that the target application writes to stdout and stderr (ex: Console.WriteLine) will be saved to the specified file. This option is ignored if console is set to something other than internalConsole.",
                "default": "${workspaceFolder}/out.txt"
              },
              "targetArchitecture": {
                "type": "string",
                "description": "[Only supported in local macOS debugging] The architecture of the debuggee. This will automatically be detected unless this parameter is set. Allowed values are x86_64 or arm64."
              }
            }
          },
          "attach": {
            "type": "object",
            "required": [],
            "properties": {
              "processName": {
                "type": "string",
                "description": "",
                "default": "The process name to attach to. If this is used, 'processId' should not be used."
              },
              "processId": {
                "anyOf": [
                  {
                    "type": "string",
                    "description": "The process id to attach to. Use \"\" to get a list of running processes to attach to. If 'processId' used, 'processName' should not be used.",
                    "default": ""
                  },
                  {
                    "type": "integer",
                    "description": "The process id to attach to. Use \"\" to get a list of running processes to attach to. If 'processId' used, 'processName' should not be used.",
                    "default": 0
                  }
                ]
              },
              "sourceFileMap": {
                "type": "object",
                "description": "Optional source file mappings passed to the debug engine. Example: '{ \"C:\\foo\":\"/home/user/foo\" }'",
                "additionalProperties": {
                  "type": "string"
                },
                "default": {
                  "<insert-source-path-here>": "<insert-target-path-here>"
                }
              },
              "justMyCode": {
                "type": "boolean",
                "description": "Optional flag to only show user code.",
                "default": true
              },
              "requireExactSource": {
                "type": "boolean",
                "description": "Optional flag to require current source code to match the pdb.",
                "default": true
              },
              "enableStepFiltering": {
                "type": "boolean",
                "description": "Optional flag to enable stepping over Properties and Operators.",
                "default": true
              },
              "logging": {
                "description": "Optional flags to determine what types of messages should be logged to the output window.",
                "type": "object",
                "required": [],
                "default": {},
                "properties": {
                  "exceptions": {
                    "type": "boolean",
                    "description": "Optional flag to determine whether exception messages should be logged to the output window.",
                    "default": true
                  },
                  "moduleLoad": {
                    "type": "boolean",
                    "description": "Optional flag to determine whether module load events should be logged to the output window.",
                    "default": true
                  },
                  "programOutput": {
                    "type": "boolean",
                    "description": "Optional flag to determine whether program output should be logged to the output window when not using an external console.",
                    "default": true
                  },
                  "engineLogging": {
                    "type": "boolean",
                    "description": "Optional flag to determine whether diagnostic engine logs should be logged to the output window.",
                    "default": false
                  },
                  "browserStdOut": {
                    "type": "boolean",
                    "description": "Optional flag to determine if stdout text from the launching the web browser should be logged to the output window.",
                    "default": true
                  },
                  "elapsedTiming": {
                    "type": "boolean",
                    "description": "If true, engine logging will include `adapterElapsedTime` and `engineElapsedTime` properties to indicate the amount of time, in microseconds, that a request took.",
                    "default": false
                  },
                  "threadExit": {
                    "type": "boolean",
                    "description": "Controls if a message is logged when a thread in the target process exits. Default: `false`.",
                    "default": false
                  },
                  "processExit": {
                    "type": "boolean",
                    "description": "Controls if a message is logged when the target process exits, or debugging is stopped. Default: `true`.",
                    "default": true
                  }
                }
              },
              "pipeTransport": {
                "description": "When present, this tells the debugger to connect to a remote computer using another executable as a pipe that will relay standard input/output between VS Code and the .NET Core debugger backend executable (vsdbg).",
                "type": "object",
                "required": [
                  "debuggerPath"
                ],
                "default": {
                  "pipeCwd": "${workspaceFolder}",
                  "pipeProgram": "enter the fully qualified path for the pipe program name, for example '/usr/bin/ssh'",
                  "pipeArgs": [],
                  "debuggerPath": "enter the path for the debugger on the target machine, for example ~/vsdbg/vsdbg"
                },
                "properties": {
                  "pipeCwd": {
                    "type": "string",
                    "description": "The fully qualified path to the working directory for the pipe program.",
                    "default": "${workspaceFolder}"
                  },
                  "pipeProgram": {
                    "type": "string",
                    "description": "The fully qualified pipe command to execute.",
                    "default": "enter the fully qualified path for the pipe program name, for example '/usr/bin/ssh'"
                  },
                  "pipeArgs": {
                    "anyOf": [
                      {
                        "type": "array",
                        "description": "Command line arguments passed to the pipe program. Token ${debuggerCommand} in pipeArgs will get replaced by the full debugger command, this token can be specified inline with other arguments. If ${debuggerCommand} isn't used in any argument, the full debugger command will be instead be added to the end of the argument list.",
                        "items": {
                          "type": "string"
                        },
                        "default": []
                      },
                      {
                        "type": "string",
                        "description": "Stringified version of command line arguments passed to the pipe program. Token ${debuggerCommand} in pipeArgs will get replaced by the full debugger command, this token can be specified inline with other arguments. If ${debuggerCommand} isn't used in any argument, the full debugger command will be instead be added to the end of the argument list.",
                        "default": ""
                      }
                    ],
                    "default": []
                  },
                  "debuggerPath": {
                    "type": "string",
                    "description": "The full path to the debugger on the target machine.",
                    "default": "enter the path for the debugger on the target machine, for example ~/vsdbg/vsdbg"
                  },
                  "pipeEnv": {
                    "type": "object",
                    "additionalProperties": {
                      "type": "string"
                    },
                    "description": "Environment variables passed to the pipe program.",
                    "default": {}
                  },
                  "quoteArgs": {
                    "type": "boolean",
                    "description": "Should arguments that contain characters that need to be quoted (example: spaces) be quoted? Defaults to 'true'. If set to false, the debugger command will no longer be automatically quoted.",
                    "default": true
                  },
                  "windows": {
                    "description": "Windows-specific pipe launch configuration options",
                    "default": {
                      "pipeCwd": "${workspaceFolder}",
                      "pipeProgram": "enter the fully qualified path for the pipe program name, for example 'c:\\tools\\plink.exe'",
                      "pipeArgs": []
                    },
                    "type": "object",
                    "properties": {
                      "pipeCwd": {
                        "type": "string",
                        "description": "The fully qualified path to the working directory for the pipe program.",
                        "default": "${workspaceFolder}"
                      },
                      "pipeProgram": {
                        "type": "string",
                        "description": "The fully qualified pipe command to execute.",
                        "default": "enter the fully qualified path for the pipe program name, for example '/usr/bin/ssh'"
                      },
                      "pipeArgs": {
                        "anyOf": [
                          {
                            "type": "array",
                            "description": "Command line arguments passed to the pipe program. Token ${debuggerCommand} in pipeArgs will get replaced by the full debugger command, this token can be specified inline with other arguments. If ${debuggerCommand} isn't used in any argument, the full debugger command will be instead be added to the end of the argument list.",
                            "items": {
                              "type": "string"
                            },
                            "default": []
                          },
                          {
                            "type": "string",
                            "description": "Stringified version of command line arguments passed to the pipe program. Token ${debuggerCommand} in pipeArgs will get replaced by the full debugger command, this token can be specified inline with other arguments. If ${debuggerCommand} isn't used in any argument, the full debugger command will be instead be added to the end of the argument list.",
                            "default": ""
                          }
                        ],
                        "default": []
                      },
                      "quoteArgs": {
                        "type": "boolean",
                        "description": "Should arguments that contain characters that need to be quoted (example: spaces) be quoted? Defaults to 'true'. If set to false, the debugger command will no longer be automatically quoted.",
                        "default": true
                      },
                      "pipeEnv": {
                        "type": "object",
                        "additionalProperties": {
                          "type": "string"
                        },
                        "description": "Environment variables passed to the pipe program.",
                        "default": {}
                      }
                    }
                  },
                  "osx": {
                    "description": "OSX-specific pipe launch configuration options",
                    "default": {
                      "pipeCwd": "${workspaceFolder}",
                      "pipeProgram": "enter the fully qualified path for the pipe program name, for example '/usr/bin/ssh'",
                      "pipeArgs": []
                    },
                    "type": "object",
                    "properties": {
                      "pipeCwd": {
                        "type": "string",
                        "description": "The fully qualified path to the working directory for the pipe program.",
                        "default": "${workspaceFolder}"
                      },
                      "pipeProgram": {
                        "type": "string",
                        "description": "The fully qualified pipe command to execute.",
                        "default": "enter the fully qualified path for the pipe program name, for example '/usr/bin/ssh'"
                      },
                      "pipeArgs": {
                        "anyOf": [
                          {
                            "type": "array",
                            "description": "Command line arguments passed to the pipe program. Token ${debuggerCommand} in pipeArgs will get replaced by the full debugger command, this token can be specified inline with other arguments. If ${debuggerCommand} isn't used in any argument, the full debugger command will be instead be added to the end of the argument list.",
                            "items": {
                              "type": "string"
                            },
                            "default": []
                          },
                          {
                            "type": "string",
                            "description": "Stringified version of command line arguments passed to the pipe program. Token ${debuggerCommand} in pipeArgs will get replaced by the full debugger command, this token can be specified inline with other arguments. If ${debuggerCommand} isn't used in any argument, the full debugger command will be instead be added to the end of the argument list.",
                            "default": ""
                          }
                        ],
                        "default": []
                      },
                      "quoteArgs": {
                        "type": "boolean",
                        "description": "Should arguments that contain characters that need to be quoted (example: spaces) be quoted? Defaults to 'true'. If set to false, the debugger command will no longer be automatically quoted.",
                        "default": true
                      },
                      "pipeEnv": {
                        "type": "object",
                        "additionalProperties": {
                          "type": "string"
                        },
                        "description": "Environment variables passed to the pipe program.",
                        "default": {}
                      }
                    }
                  },
                  "linux": {
                    "description": "Linux-specific pipe launch configuration options",
                    "default": {
                      "pipeCwd": "${workspaceFolder}",
                      "pipeProgram": "enter the fully qualified path for the pipe program name, for example '/usr/bin/ssh'",
                      "pipeArgs": []
                    },
                    "type": "object",
                    "properties": {
                      "pipeCwd": {
                        "type": "string",
                        "description": "The fully qualified path to the working directory for the pipe program.",
                        "default": "${workspaceFolder}"
                      },
                      "pipeProgram": {
                        "type": "string",
                        "description": "The fully qualified pipe command to execute.",
                        "default": "enter the fully qualified path for the pipe program name, for example '/usr/bin/ssh'"
                      },
                      "pipeArgs": {
                        "anyOf": [
                          {
                            "type": "array",
                            "description": "Command line arguments passed to the pipe program. Token ${debuggerCommand} in pipeArgs will get replaced by the full debugger command, this token can be specified inline with other arguments. If ${debuggerCommand} isn't used in any argument, the full debugger command will be instead be added to the end of the argument list.",
                            "items": {
                              "type": "string"
                            },
                            "default": []
                          },
                          {
                            "type": "string",
                            "description": "Stringified version of command line arguments passed to the pipe program. Token ${debuggerCommand} in pipeArgs will get replaced by the full debugger command, this token can be specified inline with other arguments. If ${debuggerCommand} isn't used in any argument, the full debugger command will be instead be added to the end of the argument list.",
                            "default": ""
                          }
                        ],
                        "default": []
                      },
                      "quoteArgs": {
                        "type": "boolean",
                        "description": "Should arguments that contain characters that need to be quoted (example: spaces) be quoted? Defaults to 'true'. If set to false, the debugger command will no longer be automatically quoted.",
                        "default": true
                      },
                      "pipeEnv": {
                        "type": "object",
                        "additionalProperties": {
                          "type": "string"
                        },
                        "description": "Environment variables passed to the pipe program.",
                        "default": {}
                      }
                    }
                  }
                }
              },
              "suppressJITOptimizations": {
                "type": "boolean",
                "description": "If true, when an optimized module (.dll compiled in the Release configuration) loads in the target process, the debugger will ask the Just-In-Time compiler to generate code with optimizations disabled. For more information: https://aka.ms/VSCode-CS-LaunchJson#suppress-jit-optimizations",
                "default": false
              },
              "symbolOptions": {
                "description": "Options to control how symbols (.pdb files) are found and loaded.",
                "default": {
                  "searchPaths": [],
                  "searchMicrosoftSymbolServer": false,
                  "searchNuGetOrgSymbolServer": false
                },
                "type": "object",
                "properties": {
                  "searchPaths": {
                    "type": "array",
                    "items": {
                      "type": "string"
                    },
                    "description": "Array of symbol server URLs (example: http​://MyExampleSymbolServer) or directories (example: /build/symbols) to search for .pdb files. These directories will be searched in addition to the default locations -- next to the module and the path where the pdb was originally dropped to.",
                    "default": []
                  },
                  "searchMicrosoftSymbolServer": {
                    "type": "boolean",
                    "description": "If 'true' the Microsoft Symbol server (https​://msdl.microsoft.com​/download/symbols) is added to the symbols search path. If unspecified, this option defaults to 'false'.",
                    "default": false
                  },
                  "searchNuGetOrgSymbolServer": {
                    "type": "boolean",
                    "description": "If 'true' the NuGet.org symbol server (https​://symbols.nuget.org​/download/symbols) is added to the symbols search path. If unspecified, this option defaults to 'false'.",
                    "default": false
                  },
                  "cachePath": {
                    "type": "string",
                    "description": "Directory where symbols downloaded from symbol servers should be cached. If unspecified, on Windows the debugger will default to %TEMP%\\SymbolCache, and on Linux and macOS the debugger will default to ~/.dotnet/symbolcache.",
                    "default": "~/.dotnet/symbolcache"
                  },
                  "moduleFilter": {
                    "description": "Provides options to control which modules (.dll files) the debugger will attempt to load symbols (.pdb files) for.",
                    "default": {
                      "mode": "loadAllButExcluded",
                      "excludedModules": []
                    },
                    "type": "object",
                    "required": [
                      "mode"
                    ],
                    "properties": {
                      "mode": {
                        "type": "string",
                        "enum": [
                          "loadAllButExcluded",
                          "loadOnlyIncluded"
                        ],
                        "enumDescriptions": [
                          "Load symbols for all modules unless the module is in the 'excludedModules' array.",
                          "Do not attempt to load symbols for ANY module unless it is in the 'includedModules' array, or it is included through the 'includeSymbolsNextToModules' setting."
                        ],
                        "description": "Controls which of the two basic operating modes the module filter operates in.",
                        "default": "loadAllButExcluded"
                      },
                      "excludedModules": {
                        "type": "array",
                        "items": {
                          "type": "string"
                        },
                        "description": "Array of modules that the debugger should NOT load symbols for. Wildcards (example: MyCompany.*.dll) are supported.\n\nThis property is ignored unless 'mode' is set to 'loadAllButExcluded'.",
                        "default": []
                      },
                      "includedModules": {
                        "type": "array",
                        "items": {
                          "type": "string"
                        },
                        "description": "Array of modules that the debugger should load symbols for. Wildcards (example: MyCompany.*.dll) are supported.\n\nThis property is ignored unless 'mode' is set to 'loadOnlyIncluded'.",
                        "default": [
                          "MyExampleModule.dll"
                        ]
                      },
                      "includeSymbolsNextToModules": {
                        "type": "boolean",
                        "description": "If true, for any module NOT in the 'includedModules' array, the debugger will still check next to the module itself and the launching executable, but it will not check paths on the symbol search list. This option defaults to 'true'.\n\nThis property is ignored unless 'mode' is set to 'loadOnlyIncluded'.",
                        "default": true
                      }
                    }
                  }
                }
              },
              "sourceLinkOptions": {
                "description": "Options to control how Source Link connects to web servers. For more information: https://aka.ms/VSCode-CS-LaunchJson#source-link-options",
                "default": {
                  "*": {
                    "enabled": true
                  }
                },
                "type": "object",
                "additionalItems": {
                  "type": "object",
                  "properties": {
                    "enabled": {
                      "title": "boolean",
                      "description": "Is Source Link enabled for this URL?  If unspecified, this option defaults to 'true'.",
                      "default": "true"
                    }
                  }
                }
              },
              "allowFastEvaluate": {
                "type": "boolean",
                "description": "When true (the default state), the debugger will attempt faster evaluation by simulating execution of simple properties and methods.",
                "default": true
              },
              "targetArchitecture": {
                "type": "string",
                "description": "[Only supported in local macOS debugging] The architecture of the debuggee. This will automatically be detected unless this parameter is set. Allowed values are x86_64 or arm64."
              }
            }
          }
        },
        "configurationSnippets": [
          {
            "label": ".NET: Launch .NET Core Console App",
            "description": "Launch a .NET Core Console App with a debugger.",
            "body": {
              "name": ".NET Core Launch (console)",
              "type": "coreclr",
              "request": "launch",
              "preLaunchTask": "build",
              "program": "^\"\\${workspaceFolder}/bin/Debug/${1:<target-framework>}/${2:<project-name.dll>}\"",
              "args": [],
              "cwd": "^\"\\${workspaceFolder}\"",
              "stopAtEntry": false,
              "console": "internalConsole"
            }
          },
          {
            "label": ".NET: Attach to local .NET Core Console App",
            "description": "Attach a debugger to a .NET Core Console App.",
            "body": {
              "name": ".NET Core Attach",
              "type": "coreclr",
              "request": "attach"
            }
          },
          {
            "label": ".NET: Launch a local .NET Core Web App",
            "description": "Launch a .NET Core Web App with both a browser and a debugger.",
            "body": {
              "name": ".NET Core Launch (web)",
              "type": "coreclr",
              "request": "launch",
              "preLaunchTask": "build",
              "program": "^\"\\${workspaceFolder}/bin/Debug/${1:<target-framework>}/${2:<project-name.dll>}\"",
              "args": [],
              "cwd": "^\"\\${workspaceFolder}\"",
              "stopAtEntry": false,
              "serverReadyAction": {
                "action": "openExternally",
                "pattern": "\\\\bNow listening on:\\\\s+(https?://\\\\S+)"
              },
              "env": {
                "ASPNETCORE_ENVIRONMENT": "Development"
              },
              "sourceFileMap": {
                "/Views": "^\"\\${workspaceFolder}/Views\""
              }
            }
          },
          {
            "label": ".NET: Launch a remote .NET Core Console App",
            "description": "Launch a .NET Core Console App on a remote machine.",
            "body": {
              "name": ".NET Core Launch (console)",
              "type": "coreclr",
              "request": "launch",
              "preLaunchTask": "build",
              "program": "^\"\\${workspaceFolder}/bin/Debug/${1:<target-framework>}/${2:<project-name.dll>}\"",
              "args": [],
              "cwd": "^\"\\${workspaceFolder}\"",
              "stopAtEntry": false,
              "console": "internalConsole",
              "pipeTransport": {
                "pipeCwd": "^\"\\${workspaceFolder}\"",
                "pipeProgram": "^\"${3:enter the fully qualified path for the pipe program name, for example '/usr/bin/ssh'}\"",
                "pipeArgs": [],
                "debuggerPath": "^\"${4:enter the path for the debugger on the target machine, for example ~/vsdbg/vsdbg}\""
              }
            }
          },
          {
            "label": ".NET: Attach to remote .NET Core Console App",
            "description": "Attach a debugger to a .NET Core Console App on a remote machine.",
            "body": {
              "name": ".NET Core Attach",
              "type": "coreclr",
              "request": "attach",
              "pipeTransport": {
                "pipeCwd": "^\"\\${workspaceFolder}\"",
                "pipeProgram": "^\"${1:enter the fully qualified path for the pipe program name, for example '/usr/bin/ssh'}\"",
                "pipeArgs": [],
                "debuggerPath": "^\"${2:enter the path for the debugger on the target machine, for example ~/vsdbg/vsdbg}\""
              }
            }
          }
        ]
      },
      {
        "type": "clr",
        "label": ".NET Framework 4.x (Windows only)",
        "languages": [
          "csharp",
          "razor",
          "qsharp",
          "aspnetcorerazor"
        ],
        "variables": {
          "pickProcess": "csharp.listProcess",
          "pickRemoteProcess": "csharp.listRemoteProcess",
          "pickRemoteDockerProcess": "csharp.listRemoteDockerProcess"
        },
        "aiKey": "AIF-d9b70cd4-b9f9-4d70-929b-a071c400b217",
        "configurationAttributes": {
          "launch": {
            "type": "object",
            "required": [
              "program"
            ],
            "properties": {
              "program": {
                "type": "string",
                "description": "Path to the application dll or .NET Core host executable to launch.\nThis property normally takes the form: '${workspaceFolder}/bin/Debug/(target-framework)/(project-name.dll)'\nExample: '${workspaceFolder}/bin/Debug/netcoreapp1.1/MyProject.dll'\n\nWhere:\n(target-framework) is the framework that the debugged project is being built for. This is normally found in the project file as the 'TargetFramework' property.\n(project-name.dll) is the name of debugged project's build output dll. This is normally the same as the project file name but with a '.dll' extension.",
                "default": "${workspaceFolder}/bin/Debug/<insert-target-framework-here>/<insert-project-name-here>.dll"
              },
              "cwd": {
                "type": "string",
                "description": "Path to the working directory of the program being debugged. Default is the current workspace.",
                "default": "${workspaceFolder}"
              },
              "args": {
                "anyOf": [
                  {
                    "type": "array",
                    "description": "Command line arguments passed to the program.",
                    "items": {
                      "type": "string"
                    },
                    "default": []
                  },
                  {
                    "type": "string",
                    "description": "Stringified version of command line arguments passed to the program.",
                    "default": ""
                  }
                ]
              },
              "stopAtEntry": {
                "type": "boolean",
                "description": "If true, the debugger should stop at the entry point of the target.",
                "default": false
              },
              "launchBrowser": {
                "description": "Describes options to launch a web browser as part of launch",
                "default": {
                  "enabled": true
                },
                "type": "object",
                "required": [
                  "enabled"
                ],
                "properties": {
                  "enabled": {
                    "type": "boolean",
                    "description": "Whether web browser launch is enabled",
                    "default": true
                  },
                  "args": {
                    "type": "string",
                    "description": "The arguments to pass to the command to open the browser. This is used only if the platform-specific element (`osx`, `linux` or `windows`) doesn't specify a value for `args`. Use ${auto-detect-url} to automatically use the address the server is listening to.",
                    "default": "${auto-detect-url}"
                  },
                  "osx": {
                    "description": "OSX-specific web launch configuration options. By default, this will start the browser using `open`.",
                    "default": {
                      "command": "open",
                      "args": "${auto-detect-url}"
                    },
                    "type": "object",
                    "required": [
                      "command"
                    ],
                    "properties": {
                      "command": {
                        "type": "string",
                        "description": "The executable which will start the web browser",
                        "default": "open"
                      },
                      "args": {
                        "type": "string",
                        "description": "The arguments to pass to the command to open the browser. Use ${auto-detect-url} to automatically use the address the server is listening to.",
                        "default": "${auto-detect-url}"
                      }
                    }
                  },
                  "linux": {
                    "description": "Linux-specific web launch configuration options. By default, this will start the browser using `xdg-open`.",
                    "default": {
                      "command": "xdg-open",
                      "args": "${auto-detect-url}"
                    },
                    "type": "object",
                    "required": [
                      "command"
                    ],
                    "properties": {
                      "command": {
                        "type": "string",
                        "description": "The executable which will start the web browser",
                        "default": "xdg-open"
                      },
                      "args": {
                        "type": "string",
                        "description": "The arguments to pass to the command to open the browser. Use ${auto-detect-url} to automatically use the address the server is listening to.",
                        "default": "${auto-detect-url}"
                      }
                    }
                  },
                  "windows": {
                    "description": "Windows-specific web launch configuration options. By default, this will start the browser using `cmd /c start`.",
                    "default": {
                      "command": "cmd.exe",
                      "args": "/C start ${auto-detect-url}"
                    },
                    "type": "object",
                    "required": [
                      "command"
                    ],
                    "properties": {
                      "command": {
                        "type": "string",
                        "description": "The executable which will start the web browser",
                        "default": "cmd.exe"
                      },
                      "args": {
                        "type": "string",
                        "description": "The arguments to pass to the command to open the browser. Use ${auto-detect-url} to automatically use the address the server is listening to.",
                        "default": "/C start ${auto-detect-url}"
                      }
                    }
                  }
                }
              },
              "env": {
                "type": "object",
                "additionalProperties": {
                  "type": "string"
                },
                "description": "Environment variables passed to the program.",
                "default": {}
              },
              "envFile": {
                "type": "string",
                "description": "Environment variables passed to the program by a file.",
                "default": "${workspaceFolder}/.env"
              },
              "console": {
                "type": "string",
                "enum": [
                  "internalConsole",
                  "integratedTerminal",
                  "externalTerminal"
                ],
                "enumDescriptions": [
                  "Output to the VS Code Debug Console. This doesn't support reading console input (ex:Console.ReadLine)",
                  "VS Code's integrated terminal",
                  "External terminal that can be configured via user settings"
                ],
                "description": "Where to launch the debug target.",
                "default": "internalConsole"
              },
              "externalConsole": {
                "type": "boolean",
                "description": "Attribute 'externalConsole' is deprecated, use 'console' instead.",
                "default": false
              },
              "launchSettingsFilePath": {
                "type": "string",
                "description": "The path to a launchSettings.json file. If this isn't set, the debugger will search in '{cwd}/Properties/launchSettings.json'.",
                "default": "${workspaceFolder}/Properties/launchSettings.json"
              },
              "launchSettingsProfile": {
                "anyOf": [
                  {
                    "type": "string"
                  },
                  {
                    "type": "null"
                  }
                ],
                "description": "If specified, indicates the name of the profile in launchSettings.json to use. This is ignored if launchSettings.json is not found. launchSettings.json will be read from the path specified should be the 'launchSettingsFilePath' property, or {cwd}/Properties/launchSettings.json if that isn't set. If this is set to null or an empty string then launchSettings.json is ignored. If this value is not specified the first 'Project' profile will be used.",
                "default": "<insert-profile-name>"
              },
              "sourceFileMap": {
                "type": "object",
                "description": "Optional source file mappings passed to the debug engine. Example: '{ \"C:\\foo\":\"/home/user/foo\" }'",
                "additionalProperties": {
                  "type": "string"
                },
                "default": {
                  "<insert-source-path-here>": "<insert-target-path-here>"
                }
              },
              "justMyCode": {
                "type": "boolean",
                "description": "Optional flag to only show user code.",
                "default": true
              },
              "requireExactSource": {
                "type": "boolean",
                "description": "Optional flag to require current source code to match the pdb.",
                "default": true
              },
              "enableStepFiltering": {
                "type": "boolean",
                "description": "Optional flag to enable stepping over Properties and Operators.",
                "default": true
              },
              "logging": {
                "description": "Optional flags to determine what types of messages should be logged to the output window.",
                "type": "object",
                "required": [],
                "default": {},
                "properties": {
                  "exceptions": {
                    "type": "boolean",
                    "description": "Optional flag to determine whether exception messages should be logged to the output window.",
                    "default": true
                  },
                  "moduleLoad": {
                    "type": "boolean",
                    "description": "Optional flag to determine whether module load events should be logged to the output window.",
                    "default": true
                  },
                  "programOutput": {
                    "type": "boolean",
                    "description": "Optional flag to determine whether program output should be logged to the output window when not using an external console.",
                    "default": true
                  },
                  "engineLogging": {
                    "type": "boolean",
                    "description": "Optional flag to determine whether diagnostic engine logs should be logged to the output window.",
                    "default": false
                  },
                  "browserStdOut": {
                    "type": "boolean",
                    "description": "Optional flag to determine if stdout text from the launching the web browser should be logged to the output window.",
                    "default": true
                  },
                  "elapsedTiming": {
                    "type": "boolean",
                    "description": "If true, engine logging will include `adapterElapsedTime` and `engineElapsedTime` properties to indicate the amount of time, in microseconds, that a request took.",
                    "default": false
                  },
                  "threadExit": {
                    "type": "boolean",
                    "description": "Controls if a message is logged when a thread in the target process exits. Default: `false`.",
                    "default": false
                  },
                  "processExit": {
                    "type": "boolean",
                    "description": "Controls if a message is logged when the target process exits, or debugging is stopped. Default: `true`.",
                    "default": true
                  }
                }
              },
              "pipeTransport": {
                "description": "When present, this tells the debugger to connect to a remote computer using another executable as a pipe that will relay standard input/output between VS Code and the .NET Core debugger backend executable (vsdbg).",
                "type": "object",
                "required": [
                  "debuggerPath"
                ],
                "default": {
                  "pipeCwd": "${workspaceFolder}",
                  "pipeProgram": "enter the fully qualified path for the pipe program name, for example '/usr/bin/ssh'",
                  "pipeArgs": [],
                  "debuggerPath": "enter the path for the debugger on the target machine, for example ~/vsdbg/vsdbg"
                },
                "properties": {
                  "pipeCwd": {
                    "type": "string",
                    "description": "The fully qualified path to the working directory for the pipe program.",
                    "default": "${workspaceFolder}"
                  },
                  "pipeProgram": {
                    "type": "string",
                    "description": "The fully qualified pipe command to execute.",
                    "default": "enter the fully qualified path for the pipe program name, for example '/usr/bin/ssh'"
                  },
                  "pipeArgs": {
                    "anyOf": [
                      {
                        "type": "array",
                        "description": "Command line arguments passed to the pipe program. Token ${debuggerCommand} in pipeArgs will get replaced by the full debugger command, this token can be specified inline with other arguments. If ${debuggerCommand} isn't used in any argument, the full debugger command will be instead be added to the end of the argument list.",
                        "items": {
                          "type": "string"
                        },
                        "default": []
                      },
                      {
                        "type": "string",
                        "description": "Stringified version of command line arguments passed to the pipe program. Token ${debuggerCommand} in pipeArgs will get replaced by the full debugger command, this token can be specified inline with other arguments. If ${debuggerCommand} isn't used in any argument, the full debugger command will be instead be added to the end of the argument list.",
                        "default": ""
                      }
                    ],
                    "default": []
                  },
                  "debuggerPath": {
                    "type": "string",
                    "description": "The full path to the debugger on the target machine.",
                    "default": "enter the path for the debugger on the target machine, for example ~/vsdbg/vsdbg"
                  },
                  "pipeEnv": {
                    "type": "object",
                    "additionalProperties": {
                      "type": "string"
                    },
                    "description": "Environment variables passed to the pipe program.",
                    "default": {}
                  },
                  "quoteArgs": {
                    "type": "boolean",
                    "description": "Should arguments that contain characters that need to be quoted (example: spaces) be quoted? Defaults to 'true'. If set to false, the debugger command will no longer be automatically quoted.",
                    "default": true
                  },
                  "windows": {
                    "description": "Windows-specific pipe launch configuration options",
                    "default": {
                      "pipeCwd": "${workspaceFolder}",
                      "pipeProgram": "enter the fully qualified path for the pipe program name, for example 'c:\\tools\\plink.exe'",
                      "pipeArgs": []
                    },
                    "type": "object",
                    "properties": {
                      "pipeCwd": {
                        "type": "string",
                        "description": "The fully qualified path to the working directory for the pipe program.",
                        "default": "${workspaceFolder}"
                      },
                      "pipeProgram": {
                        "type": "string",
                        "description": "The fully qualified pipe command to execute.",
                        "default": "enter the fully qualified path for the pipe program name, for example '/usr/bin/ssh'"
                      },
                      "pipeArgs": {
                        "anyOf": [
                          {
                            "type": "array",
                            "description": "Command line arguments passed to the pipe program. Token ${debuggerCommand} in pipeArgs will get replaced by the full debugger command, this token can be specified inline with other arguments. If ${debuggerCommand} isn't used in any argument, the full debugger command will be instead be added to the end of the argument list.",
                            "items": {
                              "type": "string"
                            },
                            "default": []
                          },
                          {
                            "type": "string",
                            "description": "Stringified version of command line arguments passed to the pipe program. Token ${debuggerCommand} in pipeArgs will get replaced by the full debugger command, this token can be specified inline with other arguments. If ${debuggerCommand} isn't used in any argument, the full debugger command will be instead be added to the end of the argument list.",
                            "default": ""
                          }
                        ],
                        "default": []
                      },
                      "quoteArgs": {
                        "type": "boolean",
                        "description": "Should arguments that contain characters that need to be quoted (example: spaces) be quoted? Defaults to 'true'. If set to false, the debugger command will no longer be automatically quoted.",
                        "default": true
                      },
                      "pipeEnv": {
                        "type": "object",
                        "additionalProperties": {
                          "type": "string"
                        },
                        "description": "Environment variables passed to the pipe program.",
                        "default": {}
                      }
                    }
                  },
                  "osx": {
                    "description": "OSX-specific pipe launch configuration options",
                    "default": {
                      "pipeCwd": "${workspaceFolder}",
                      "pipeProgram": "enter the fully qualified path for the pipe program name, for example '/usr/bin/ssh'",
                      "pipeArgs": []
                    },
                    "type": "object",
                    "properties": {
                      "pipeCwd": {
                        "type": "string",
                        "description": "The fully qualified path to the working directory for the pipe program.",
                        "default": "${workspaceFolder}"
                      },
                      "pipeProgram": {
                        "type": "string",
                        "description": "The fully qualified pipe command to execute.",
                        "default": "enter the fully qualified path for the pipe program name, for example '/usr/bin/ssh'"
                      },
                      "pipeArgs": {
                        "anyOf": [
                          {
                            "type": "array",
                            "description": "Command line arguments passed to the pipe program. Token ${debuggerCommand} in pipeArgs will get replaced by the full debugger command, this token can be specified inline with other arguments. If ${debuggerCommand} isn't used in any argument, the full debugger command will be instead be added to the end of the argument list.",
                            "items": {
                              "type": "string"
                            },
                            "default": []
                          },
                          {
                            "type": "string",
                            "description": "Stringified version of command line arguments passed to the pipe program. Token ${debuggerCommand} in pipeArgs will get replaced by the full debugger command, this token can be specified inline with other arguments. If ${debuggerCommand} isn't used in any argument, the full debugger command will be instead be added to the end of the argument list.",
                            "default": ""
                          }
                        ],
                        "default": []
                      },
                      "quoteArgs": {
                        "type": "boolean",
                        "description": "Should arguments that contain characters that need to be quoted (example: spaces) be quoted? Defaults to 'true'. If set to false, the debugger command will no longer be automatically quoted.",
                        "default": true
                      },
                      "pipeEnv": {
                        "type": "object",
                        "additionalProperties": {
                          "type": "string"
                        },
                        "description": "Environment variables passed to the pipe program.",
                        "default": {}
                      }
                    }
                  },
                  "linux": {
                    "description": "Linux-specific pipe launch configuration options",
                    "default": {
                      "pipeCwd": "${workspaceFolder}",
                      "pipeProgram": "enter the fully qualified path for the pipe program name, for example '/usr/bin/ssh'",
                      "pipeArgs": []
                    },
                    "type": "object",
                    "properties": {
                      "pipeCwd": {
                        "type": "string",
                        "description": "The fully qualified path to the working directory for the pipe program.",
                        "default": "${workspaceFolder}"
                      },
                      "pipeProgram": {
                        "type": "string",
                        "description": "The fully qualified pipe command to execute.",
                        "default": "enter the fully qualified path for the pipe program name, for example '/usr/bin/ssh'"
                      },
                      "pipeArgs": {
                        "anyOf": [
                          {
                            "type": "array",
                            "description": "Command line arguments passed to the pipe program. Token ${debuggerCommand} in pipeArgs will get replaced by the full debugger command, this token can be specified inline with other arguments. If ${debuggerCommand} isn't used in any argument, the full debugger command will be instead be added to the end of the argument list.",
                            "items": {
                              "type": "string"
                            },
                            "default": []
                          },
                          {
                            "type": "string",
                            "description": "Stringified version of command line arguments passed to the pipe program. Token ${debuggerCommand} in pipeArgs will get replaced by the full debugger command, this token can be specified inline with other arguments. If ${debuggerCommand} isn't used in any argument, the full debugger command will be instead be added to the end of the argument list.",
                            "default": ""
                          }
                        ],
                        "default": []
                      },
                      "quoteArgs": {
                        "type": "boolean",
                        "description": "Should arguments that contain characters that need to be quoted (example: spaces) be quoted? Defaults to 'true'. If set to false, the debugger command will no longer be automatically quoted.",
                        "default": true
                      },
                      "pipeEnv": {
                        "type": "object",
                        "additionalProperties": {
                          "type": "string"
                        },
                        "description": "Environment variables passed to the pipe program.",
                        "default": {}
                      }
                    }
                  }
                }
              },
              "suppressJITOptimizations": {
                "type": "boolean",
                "description": "If true, when an optimized module (.dll compiled in the Release configuration) loads in the target process, the debugger will ask the Just-In-Time compiler to generate code with optimizations disabled. For more information: https://aka.ms/VSCode-CS-LaunchJson#suppress-jit-optimizations",
                "default": false
              },
              "symbolOptions": {
                "description": "Options to control how symbols (.pdb files) are found and loaded.",
                "default": {
                  "searchPaths": [],
                  "searchMicrosoftSymbolServer": false,
                  "searchNuGetOrgSymbolServer": false
                },
                "type": "object",
                "properties": {
                  "searchPaths": {
                    "type": "array",
                    "items": {
                      "type": "string"
                    },
                    "description": "Array of symbol server URLs (example: http​://MyExampleSymbolServer) or directories (example: /build/symbols) to search for .pdb files. These directories will be searched in addition to the default locations -- next to the module and the path where the pdb was originally dropped to.",
                    "default": []
                  },
                  "searchMicrosoftSymbolServer": {
                    "type": "boolean",
                    "description": "If 'true' the Microsoft Symbol server (https​://msdl.microsoft.com​/download/symbols) is added to the symbols search path. If unspecified, this option defaults to 'false'.",
                    "default": false
                  },
                  "searchNuGetOrgSymbolServer": {
                    "type": "boolean",
                    "description": "If 'true' the NuGet.org symbol server (https​://symbols.nuget.org​/download/symbols) is added to the symbols search path. If unspecified, this option defaults to 'false'.",
                    "default": false
                  },
                  "cachePath": {
                    "type": "string",
                    "description": "Directory where symbols downloaded from symbol servers should be cached. If unspecified, on Windows the debugger will default to %TEMP%\\SymbolCache, and on Linux and macOS the debugger will default to ~/.dotnet/symbolcache.",
                    "default": "~/.dotnet/symbolcache"
                  },
                  "moduleFilter": {
                    "description": "Provides options to control which modules (.dll files) the debugger will attempt to load symbols (.pdb files) for.",
                    "default": {
                      "mode": "loadAllButExcluded",
                      "excludedModules": []
                    },
                    "type": "object",
                    "required": [
                      "mode"
                    ],
                    "properties": {
                      "mode": {
                        "type": "string",
                        "enum": [
                          "loadAllButExcluded",
                          "loadOnlyIncluded"
                        ],
                        "enumDescriptions": [
                          "Load symbols for all modules unless the module is in the 'excludedModules' array.",
                          "Do not attempt to load symbols for ANY module unless it is in the 'includedModules' array, or it is included through the 'includeSymbolsNextToModules' setting."
                        ],
                        "description": "Controls which of the two basic operating modes the module filter operates in.",
                        "default": "loadAllButExcluded"
                      },
                      "excludedModules": {
                        "type": "array",
                        "items": {
                          "type": "string"
                        },
                        "description": "Array of modules that the debugger should NOT load symbols for. Wildcards (example: MyCompany.*.dll) are supported.\n\nThis property is ignored unless 'mode' is set to 'loadAllButExcluded'.",
                        "default": []
                      },
                      "includedModules": {
                        "type": "array",
                        "items": {
                          "type": "string"
                        },
                        "description": "Array of modules that the debugger should load symbols for. Wildcards (example: MyCompany.*.dll) are supported.\n\nThis property is ignored unless 'mode' is set to 'loadOnlyIncluded'.",
                        "default": [
                          "MyExampleModule.dll"
                        ]
                      },
                      "includeSymbolsNextToModules": {
                        "type": "boolean",
                        "description": "If true, for any module NOT in the 'includedModules' array, the debugger will still check next to the module itself and the launching executable, but it will not check paths on the symbol search list. This option defaults to 'true'.\n\nThis property is ignored unless 'mode' is set to 'loadOnlyIncluded'.",
                        "default": true
                      }
                    }
                  }
                }
              },
              "sourceLinkOptions": {
                "description": "Options to control how Source Link connects to web servers. For more information: https://aka.ms/VSCode-CS-LaunchJson#source-link-options",
                "default": {
                  "*": {
                    "enabled": true
                  }
                },
                "type": "object",
                "additionalItems": {
                  "type": "object",
                  "properties": {
                    "enabled": {
                      "title": "boolean",
                      "description": "Is Source Link enabled for this URL?  If unspecified, this option defaults to 'true'.",
                      "default": "true"
                    }
                  }
                }
              },
              "allowFastEvaluate": {
                "type": "boolean",
                "description": "When true (the default state), the debugger will attempt faster evaluation by simulating execution of simple properties and methods.",
                "default": true
              },
              "targetOutputLogPath": {
                "type": "string",
                "description": "When set, text that the target application writes to stdout and stderr (ex: Console.WriteLine) will be saved to the specified file. This option is ignored if console is set to something other than internalConsole.",
                "default": "${workspaceFolder}/out.txt"
              },
              "targetArchitecture": {
                "type": "string",
                "description": "[Only supported in local macOS debugging] The architecture of the debuggee. This will automatically be detected unless this parameter is set. Allowed values are x86_64 or arm64."
              }
            }
          },
          "attach": {
            "type": "object",
            "required": [],
            "properties": {
              "processName": {
                "type": "string",
                "description": "",
                "default": "The process name to attach to. If this is used, 'processId' should not be used."
              },
              "processId": {
                "anyOf": [
                  {
                    "type": "string",
                    "description": "The process id to attach to. Use \"\" to get a list of running processes to attach to. If 'processId' used, 'processName' should not be used.",
                    "default": ""
                  },
                  {
                    "type": "integer",
                    "description": "The process id to attach to. Use \"\" to get a list of running processes to attach to. If 'processId' used, 'processName' should not be used.",
                    "default": 0
                  }
                ]
              },
              "sourceFileMap": {
                "type": "object",
                "description": "Optional source file mappings passed to the debug engine. Example: '{ \"C:\\foo\":\"/home/user/foo\" }'",
                "additionalProperties": {
                  "type": "string"
                },
                "default": {
                  "<insert-source-path-here>": "<insert-target-path-here>"
                }
              },
              "justMyCode": {
                "type": "boolean",
                "description": "Optional flag to only show user code.",
                "default": true
              },
              "requireExactSource": {
                "type": "boolean",
                "description": "Optional flag to require current source code to match the pdb.",
                "default": true
              },
              "enableStepFiltering": {
                "type": "boolean",
                "description": "Optional flag to enable stepping over Properties and Operators.",
                "default": true
              },
              "logging": {
                "description": "Optional flags to determine what types of messages should be logged to the output window.",
                "type": "object",
                "required": [],
                "default": {},
                "properties": {
                  "exceptions": {
                    "type": "boolean",
                    "description": "Optional flag to determine whether exception messages should be logged to the output window.",
                    "default": true
                  },
                  "moduleLoad": {
                    "type": "boolean",
                    "description": "Optional flag to determine whether module load events should be logged to the output window.",
                    "default": true
                  },
                  "programOutput": {
                    "type": "boolean",
                    "description": "Optional flag to determine whether program output should be logged to the output window when not using an external console.",
                    "default": true
                  },
                  "engineLogging": {
                    "type": "boolean",
                    "description": "Optional flag to determine whether diagnostic engine logs should be logged to the output window.",
                    "default": false
                  },
                  "browserStdOut": {
                    "type": "boolean",
                    "description": "Optional flag to determine if stdout text from the launching the web browser should be logged to the output window.",
                    "default": true
                  },
                  "elapsedTiming": {
                    "type": "boolean",
                    "description": "If true, engine logging will include `adapterElapsedTime` and `engineElapsedTime` properties to indicate the amount of time, in microseconds, that a request took.",
                    "default": false
                  },
                  "threadExit": {
                    "type": "boolean",
                    "description": "Controls if a message is logged when a thread in the target process exits. Default: `false`.",
                    "default": false
                  },
                  "processExit": {
                    "type": "boolean",
                    "description": "Controls if a message is logged when the target process exits, or debugging is stopped. Default: `true`.",
                    "default": true
                  }
                }
              },
              "pipeTransport": {
                "description": "When present, this tells the debugger to connect to a remote computer using another executable as a pipe that will relay standard input/output between VS Code and the .NET Core debugger backend executable (vsdbg).",
                "type": "object",
                "required": [
                  "debuggerPath"
                ],
                "default": {
                  "pipeCwd": "${workspaceFolder}",
                  "pipeProgram": "enter the fully qualified path for the pipe program name, for example '/usr/bin/ssh'",
                  "pipeArgs": [],
                  "debuggerPath": "enter the path for the debugger on the target machine, for example ~/vsdbg/vsdbg"
                },
                "properties": {
                  "pipeCwd": {
                    "type": "string",
                    "description": "The fully qualified path to the working directory for the pipe program.",
                    "default": "${workspaceFolder}"
                  },
                  "pipeProgram": {
                    "type": "string",
                    "description": "The fully qualified pipe command to execute.",
                    "default": "enter the fully qualified path for the pipe program name, for example '/usr/bin/ssh'"
                  },
                  "pipeArgs": {
                    "anyOf": [
                      {
                        "type": "array",
                        "description": "Command line arguments passed to the pipe program. Token ${debuggerCommand} in pipeArgs will get replaced by the full debugger command, this token can be specified inline with other arguments. If ${debuggerCommand} isn't used in any argument, the full debugger command will be instead be added to the end of the argument list.",
                        "items": {
                          "type": "string"
                        },
                        "default": []
                      },
                      {
                        "type": "string",
                        "description": "Stringified version of command line arguments passed to the pipe program. Token ${debuggerCommand} in pipeArgs will get replaced by the full debugger command, this token can be specified inline with other arguments. If ${debuggerCommand} isn't used in any argument, the full debugger command will be instead be added to the end of the argument list.",
                        "default": ""
                      }
                    ],
                    "default": []
                  },
                  "debuggerPath": {
                    "type": "string",
                    "description": "The full path to the debugger on the target machine.",
                    "default": "enter the path for the debugger on the target machine, for example ~/vsdbg/vsdbg"
                  },
                  "pipeEnv": {
                    "type": "object",
                    "additionalProperties": {
                      "type": "string"
                    },
                    "description": "Environment variables passed to the pipe program.",
                    "default": {}
                  },
                  "quoteArgs": {
                    "type": "boolean",
                    "description": "Should arguments that contain characters that need to be quoted (example: spaces) be quoted? Defaults to 'true'. If set to false, the debugger command will no longer be automatically quoted.",
                    "default": true
                  },
                  "windows": {
                    "description": "Windows-specific pipe launch configuration options",
                    "default": {
                      "pipeCwd": "${workspaceFolder}",
                      "pipeProgram": "enter the fully qualified path for the pipe program name, for example 'c:\\tools\\plink.exe'",
                      "pipeArgs": []
                    },
                    "type": "object",
                    "properties": {
                      "pipeCwd": {
                        "type": "string",
                        "description": "The fully qualified path to the working directory for the pipe program.",
                        "default": "${workspaceFolder}"
                      },
                      "pipeProgram": {
                        "type": "string",
                        "description": "The fully qualified pipe command to execute.",
                        "default": "enter the fully qualified path for the pipe program name, for example '/usr/bin/ssh'"
                      },
                      "pipeArgs": {
                        "anyOf": [
                          {
                            "type": "array",
                            "description": "Command line arguments passed to the pipe program. Token ${debuggerCommand} in pipeArgs will get replaced by the full debugger command, this token can be specified inline with other arguments. If ${debuggerCommand} isn't used in any argument, the full debugger command will be instead be added to the end of the argument list.",
                            "items": {
                              "type": "string"
                            },
                            "default": []
                          },
                          {
                            "type": "string",
                            "description": "Stringified version of command line arguments passed to the pipe program. Token ${debuggerCommand} in pipeArgs will get replaced by the full debugger command, this token can be specified inline with other arguments. If ${debuggerCommand} isn't used in any argument, the full debugger command will be instead be added to the end of the argument list.",
                            "default": ""
                          }
                        ],
                        "default": []
                      },
                      "quoteArgs": {
                        "type": "boolean",
                        "description": "Should arguments that contain characters that need to be quoted (example: spaces) be quoted? Defaults to 'true'. If set to false, the debugger command will no longer be automatically quoted.",
                        "default": true
                      },
                      "pipeEnv": {
                        "type": "object",
                        "additionalProperties": {
                          "type": "string"
                        },
                        "description": "Environment variables passed to the pipe program.",
                        "default": {}
                      }
                    }
                  },
                  "osx": {
                    "description": "OSX-specific pipe launch configuration options",
                    "default": {
                      "pipeCwd": "${workspaceFolder}",
                      "pipeProgram": "enter the fully qualified path for the pipe program name, for example '/usr/bin/ssh'",
                      "pipeArgs": []
                    },
                    "type": "object",
                    "properties": {
                      "pipeCwd": {
                        "type": "string",
                        "description": "The fully qualified path to the working directory for the pipe program.",
                        "default": "${workspaceFolder}"
                      },
                      "pipeProgram": {
                        "type": "string",
                        "description": "The fully qualified pipe command to execute.",
                        "default": "enter the fully qualified path for the pipe program name, for example '/usr/bin/ssh'"
                      },
                      "pipeArgs": {
                        "anyOf": [
                          {
                            "type": "array",
                            "description": "Command line arguments passed to the pipe program. Token ${debuggerCommand} in pipeArgs will get replaced by the full debugger command, this token can be specified inline with other arguments. If ${debuggerCommand} isn't used in any argument, the full debugger command will be instead be added to the end of the argument list.",
                            "items": {
                              "type": "string"
                            },
                            "default": []
                          },
                          {
                            "type": "string",
                            "description": "Stringified version of command line arguments passed to the pipe program. Token ${debuggerCommand} in pipeArgs will get replaced by the full debugger command, this token can be specified inline with other arguments. If ${debuggerCommand} isn't used in any argument, the full debugger command will be instead be added to the end of the argument list.",
                            "default": ""
                          }
                        ],
                        "default": []
                      },
                      "quoteArgs": {
                        "type": "boolean",
                        "description": "Should arguments that contain characters that need to be quoted (example: spaces) be quoted? Defaults to 'true'. If set to false, the debugger command will no longer be automatically quoted.",
                        "default": true
                      },
                      "pipeEnv": {
                        "type": "object",
                        "additionalProperties": {
                          "type": "string"
                        },
                        "description": "Environment variables passed to the pipe program.",
                        "default": {}
                      }
                    }
                  },
                  "linux": {
                    "description": "Linux-specific pipe launch configuration options",
                    "default": {
                      "pipeCwd": "${workspaceFolder}",
                      "pipeProgram": "enter the fully qualified path for the pipe program name, for example '/usr/bin/ssh'",
                      "pipeArgs": []
                    },
                    "type": "object",
                    "properties": {
                      "pipeCwd": {
                        "type": "string",
                        "description": "The fully qualified path to the working directory for the pipe program.",
                        "default": "${workspaceFolder}"
                      },
                      "pipeProgram": {
                        "type": "string",
                        "description": "The fully qualified pipe command to execute.",
                        "default": "enter the fully qualified path for the pipe program name, for example '/usr/bin/ssh'"
                      },
                      "pipeArgs": {
                        "anyOf": [
                          {
                            "type": "array",
                            "description": "Command line arguments passed to the pipe program. Token ${debuggerCommand} in pipeArgs will get replaced by the full debugger command, this token can be specified inline with other arguments. If ${debuggerCommand} isn't used in any argument, the full debugger command will be instead be added to the end of the argument list.",
                            "items": {
                              "type": "string"
                            },
                            "default": []
                          },
                          {
                            "type": "string",
                            "description": "Stringified version of command line arguments passed to the pipe program. Token ${debuggerCommand} in pipeArgs will get replaced by the full debugger command, this token can be specified inline with other arguments. If ${debuggerCommand} isn't used in any argument, the full debugger command will be instead be added to the end of the argument list.",
                            "default": ""
                          }
                        ],
                        "default": []
                      },
                      "quoteArgs": {
                        "type": "boolean",
                        "description": "Should arguments that contain characters that need to be quoted (example: spaces) be quoted? Defaults to 'true'. If set to false, the debugger command will no longer be automatically quoted.",
                        "default": true
                      },
                      "pipeEnv": {
                        "type": "object",
                        "additionalProperties": {
                          "type": "string"
                        },
                        "description": "Environment variables passed to the pipe program.",
                        "default": {}
                      }
                    }
                  }
                }
              },
              "suppressJITOptimizations": {
                "type": "boolean",
                "description": "If true, when an optimized module (.dll compiled in the Release configuration) loads in the target process, the debugger will ask the Just-In-Time compiler to generate code with optimizations disabled. For more information: https://aka.ms/VSCode-CS-LaunchJson#suppress-jit-optimizations",
                "default": false
              },
              "symbolOptions": {
                "description": "Options to control how symbols (.pdb files) are found and loaded.",
                "default": {
                  "searchPaths": [],
                  "searchMicrosoftSymbolServer": false,
                  "searchNuGetOrgSymbolServer": false
                },
                "type": "object",
                "properties": {
                  "searchPaths": {
                    "type": "array",
                    "items": {
                      "type": "string"
                    },
                    "description": "Array of symbol server URLs (example: http​://MyExampleSymbolServer) or directories (example: /build/symbols) to search for .pdb files. These directories will be searched in addition to the default locations -- next to the module and the path where the pdb was originally dropped to.",
                    "default": []
                  },
                  "searchMicrosoftSymbolServer": {
                    "type": "boolean",
                    "description": "If 'true' the Microsoft Symbol server (https​://msdl.microsoft.com​/download/symbols) is added to the symbols search path. If unspecified, this option defaults to 'false'.",
                    "default": false
                  },
                  "searchNuGetOrgSymbolServer": {
                    "type": "boolean",
                    "description": "If 'true' the NuGet.org symbol server (https​://symbols.nuget.org​/download/symbols) is added to the symbols search path. If unspecified, this option defaults to 'false'.",
                    "default": false
                  },
                  "cachePath": {
                    "type": "string",
                    "description": "Directory where symbols downloaded from symbol servers should be cached. If unspecified, on Windows the debugger will default to %TEMP%\\SymbolCache, and on Linux and macOS the debugger will default to ~/.dotnet/symbolcache.",
                    "default": "~/.dotnet/symbolcache"
                  },
                  "moduleFilter": {
                    "description": "Provides options to control which modules (.dll files) the debugger will attempt to load symbols (.pdb files) for.",
                    "default": {
                      "mode": "loadAllButExcluded",
                      "excludedModules": []
                    },
                    "type": "object",
                    "required": [
                      "mode"
                    ],
                    "properties": {
                      "mode": {
                        "type": "string",
                        "enum": [
                          "loadAllButExcluded",
                          "loadOnlyIncluded"
                        ],
                        "enumDescriptions": [
                          "Load symbols for all modules unless the module is in the 'excludedModules' array.",
                          "Do not attempt to load symbols for ANY module unless it is in the 'includedModules' array, or it is included through the 'includeSymbolsNextToModules' setting."
                        ],
                        "description": "Controls which of the two basic operating modes the module filter operates in.",
                        "default": "loadAllButExcluded"
                      },
                      "excludedModules": {
                        "type": "array",
                        "items": {
                          "type": "string"
                        },
                        "description": "Array of modules that the debugger should NOT load symbols for. Wildcards (example: MyCompany.*.dll) are supported.\n\nThis property is ignored unless 'mode' is set to 'loadAllButExcluded'.",
                        "default": []
                      },
                      "includedModules": {
                        "type": "array",
                        "items": {
                          "type": "string"
                        },
                        "description": "Array of modules that the debugger should load symbols for. Wildcards (example: MyCompany.*.dll) are supported.\n\nThis property is ignored unless 'mode' is set to 'loadOnlyIncluded'.",
                        "default": [
                          "MyExampleModule.dll"
                        ]
                      },
                      "includeSymbolsNextToModules": {
                        "type": "boolean",
                        "description": "If true, for any module NOT in the 'includedModules' array, the debugger will still check next to the module itself and the launching executable, but it will not check paths on the symbol search list. This option defaults to 'true'.\n\nThis property is ignored unless 'mode' is set to 'loadOnlyIncluded'.",
                        "default": true
                      }
                    }
                  }
                }
              },
              "sourceLinkOptions": {
                "description": "Options to control how Source Link connects to web servers. For more information: https://aka.ms/VSCode-CS-LaunchJson#source-link-options",
                "default": {
                  "*": {
                    "enabled": true
                  }
                },
                "type": "object",
                "additionalItems": {
                  "type": "object",
                  "properties": {
                    "enabled": {
                      "title": "boolean",
                      "description": "Is Source Link enabled for this URL?  If unspecified, this option defaults to 'true'.",
                      "default": "true"
                    }
                  }
                }
              },
              "allowFastEvaluate": {
                "type": "boolean",
                "description": "When true (the default state), the debugger will attempt faster evaluation by simulating execution of simple properties and methods.",
                "default": true
              },
              "targetArchitecture": {
                "type": "string",
                "description": "[Only supported in local macOS debugging] The architecture of the debuggee. This will automatically be detected unless this parameter is set. Allowed values are x86_64 or arm64."
              }
            }
          }
        }
      },
      {
        "type": "blazorwasm",
        "label": "Blazor WebAssembly Debug",
        "initialConfigurations": [
          {
            "type": "blazorwasm",
            "name": "Launch and Debug Blazor WebAssembly Application",
            "request": "launch"
          }
        ],
        "configurationAttributes": {
          "launch": {
            "properties": {
              "cwd": {
                "type": "string",
                "description": "The directory of the Blazor WebAssembly app, defaults to the workspace folder.",
                "default": "${workspaceFolder}"
              },
              "url": {
                "type": "string",
                "description": "The URL of the application",
                "default": "https://localhost:5001"
              },
              "browser": {
                "type": "string",
                "description": "The debugging browser to launch (Edge or Chrome)",
                "default": "edge",
                "enum": [
                  "chrome",
                  "edge"
                ]
              },
              "trace": {
                "type": [
                  "boolean",
                  "string"
                ],
                "default": "true",
                "enum": [
                  "verbose",
                  true
                ],
                "description": "If true, verbose logs from JS debugger are sent to log file. If 'verbose', send logs to console."
              },
              "hosted": {
                "type": "boolean",
                "default": "false",
                "description": "True if the app is a hosted Blazor WebAssembly app, false otherwise."
              },
              "webRoot": {
                "type": "string",
                "default": "${workspaceFolder}",
                "description": "Specifies the absolute path to the webserver root."
              },
              "timeout": {
                "type": "number",
                "default": 30000,
                "description": "Retry for this number of milliseconds to connect to browser."
              },
              "program": {
                "type": "string",
                "default": "${workspaceFolder}/Server/bin/Debug/<target-framework>/<target-dll>",
                "description": "The path of the DLL to execute when launching a hosted server app"
              },
              "env": {
                "type": "object",
                "description": "Environment variables passed to dotnet. Only valid for hosted apps."
              },
              "dotNetConfig": {
                "description": "Options passed to the underlying .NET debugger. For more info, see https://github.com/OmniSharp/omnisharp-vscode/blob/master/debugger.md.",
                "type": "object",
                "required": [],
                "default": {},
                "properties": {
                  "justMyCode": {
                    "type": "boolean",
                    "description": "Optional flag to only show user code.",
                    "default": true
                  },
                  "logging": {
                    "description": "Optional flags to determine what types of messages should be logged to the output window. Applicable only for the app server of hosted Blazor WASM apps.",
                    "type": "object",
                    "required": [],
                    "default": {},
                    "properties": {
                      "exceptions": {
                        "type": "boolean",
                        "description": "Optional flag to determine whether exception messages should be logged to the output window.",
                        "default": true
                      },
                      "moduleLoad": {
                        "type": "boolean",
                        "description": "Optional flag to determine whether module load events should be logged to the output window.",
                        "default": true
                      },
                      "programOutput": {
                        "type": "boolean",
                        "description": "Optional flag to determine whether program output should be logged to the output window when not using an external console.",
                        "default": true
                      },
                      "engineLogging": {
                        "type": "boolean",
                        "description": "Optional flag to determine whether diagnostic engine logs should be logged to the output window.",
                        "default": false
                      },
                      "browserStdOut": {
                        "type": "boolean",
                        "description": "Optional flag to determine if stdout text from the launching the web browser should be logged to the output window.",
                        "default": true
                      },
                      "elapsedTiming": {
                        "type": "boolean",
                        "description": "If true, engine logging will include `adapterElapsedTime` and `engineElapsedTime` properties to indicate the amount of time, in microseconds, that a request took.",
                        "default": false
                      },
                      "threadExit": {
                        "type": "boolean",
                        "description": "Controls if a message is logged when a thread in the target process exits. Default: `false`.",
                        "default": false
                      },
                      "processExit": {
                        "type": "boolean",
                        "description": "Controls if a message is logged when the target process exits, or debugging is stopped. Default: `true`.",
                        "default": true
                      }
                    }
                  },
                  "sourceFileMap": {
                    "type": "object",
                    "description": "Optional source file mappings passed to the debug engine. Example: '{ \"C:\\foo\":\"/home/user/foo\" }'",
                    "additionalProperties": {
                      "type": "string"
                    },
                    "default": {
                      "<insert-source-path-here>": "<insert-target-path-here>"
                    }
                  }
                }
              },
              "browserConfig": {
                "description": "Options based to the underlying JavaScript debugger. For more info, see https://github.com/microsoft/vscode-js-debug/blob/master/OPTIONS.md.",
                "type": "object",
                "required": [],
                "default": {},
                "properties": {
                  "outputCapture": {
                    "enum": [
                      "console",
                      "std"
                    ],
                    "description": "From where to capture output messages: the default debug API if set to `console`, or stdout/stderr streams if set to `std`.",
                    "default": "console"
                  }
                }
              }
            }
          },
          "attach": {
            "properties": {
              "url": {
                "type": "string",
                "description": "The URL of the application",
                "default": "https://localhost:5001"
              },
              "cwd": {
                "type": "string",
                "description": "The directory of the Blazor WebAssembly app, defaults to the workspace folder.",
                "default": "${workspaceFolder}"
              },
              "browser": {
                "type": "string",
                "description": "The debugging browser to launch (Edge or Chrome)",
                "default": "chrome",
                "enum": [
                  "chrome",
                  "edge"
                ]
              },
              "trace": {
                "type": [
                  "boolean",
                  "string"
                ],
                "default": "true",
                "enum": [
                  "verbose",
                  true
                ],
                "description": "If true, verbose logs from JS debugger are sent to log file. If 'verbose', send logs to console."
              },
              "webRoot": {
                "type": "string",
                "default": "${workspaceFolder}",
                "description": "Specifies the absolute path to the webserver root."
              },
              "timeout": {
                "type": "number",
                "default": 30000,
                "description": "Retry for this number of milliseconds to connect to browser."
              }
            }
          }
        }
      }
    ],
    "semanticTokenTypes": [
      {
        "id": "razorComponentElement",
        "description": "A Razor component element"
      },
      {
        "id": "razorComponentAttribute",
        "description": "A Razor component attribute"
      },
      {
        "id": "razorTagHelperElement",
        "description": "A Razor TagHelper Element"
      },
      {
        "id": "razorTagHelperAttribute",
        "description": "A Razor TagHelper Attribute"
      },
      {
        "id": "razorTransition",
        "description": "A Razor transition"
      },
      {
        "id": "razorDirectiveAttribute",
        "description": "A Razor Directive Attribute"
      },
      {
        "id": "razorDirectiveColon",
        "description": "A colon between directive attribute parameters"
      },
      {
        "id": "razorDirective",
        "description": "A Razor directive such as 'code' or 'function'"
      },
      {
        "id": "razorComment",
        "description": "A Razor comment"
      },
      {
        "id": "markupCommentPunctuation",
        "description": "The '@' or '*' of a Razor comment."
      },
      {
        "id": "markupTagDelimiter",
        "description": "Markup delimiters like '<', '>', and '/'."
      },
      {
        "id": "markupOperator",
        "description": "Delimiter for Markup Attribute Key-Value pairs."
      },
      {
        "id": "markupElement",
        "description": "The name of a Markup element."
      },
      {
        "id": "markupAttribute",
        "description": "The name of a Markup attribute."
      },
      {
        "id": "markupComment",
        "description": "The contents of a Markup comment."
      },
      {
        "id": "markupCommentPunctuation",
        "description": "The begining or ending punctuation of a Markup comment."
      },
      {
        "id": "plainKeyword",
        "description": "Represents a keyword"
      },
      {
        "id": "controlKeyword",
        "description": "Represents a control-flow keyword"
      },
      {
        "id": "operatorOverloaded",
        "description": "Represents a custom implementation of an operator"
      },
      {
        "id": "preprocessorKeyword",
        "description": "Represents"
      },
      {
        "id": "preprocessorText",
        "description": "Represents"
      },
      {
        "id": "excludedCode",
        "description": ""
      },
      {
        "id": "punctuation",
        "description": ""
      },
      {
        "id": "stringVerbatim",
        "description": ""
      },
      {
        "id": "stringEscapeCharacter",
        "description": ""
      },
      {
        "id": "delegate",
        "description": ""
      },
      {
        "id": "module",
        "description": ""
      },
      {
        "id": "extensionMethod",
        "description": ""
      },
      {
        "id": "field",
        "description": ""
      },
      {
        "id": "local",
        "description": ""
      },
      {
        "id": "xmlDocCommentAttributeName",
        "description": ""
      },
      {
        "id": "xmlDocCommentAttributeQuotes",
        "description": ""
      },
      {
        "id": "xmlDocCommentAttributeValue",
        "description": ""
      },
      {
        "id": "xmlDocCommentCDataSection",
        "description": ""
      },
      {
        "id": "xmlDocCommentComment",
        "description": ""
      },
      {
        "id": "xmlDocCommentDelimiter",
        "description": ""
      },
      {
        "id": "xmlDocCommentEntityReference",
        "description": ""
      },
      {
        "id": "xmlDocCommentName",
        "description": ""
      },
      {
        "id": "xmlDocCommentProcessingInstruction",
        "description": ""
      },
      {
        "id": "xmlDocCommentText",
        "description": ""
      },
      {
        "id": "regexComment",
        "description": ""
      },
      {
        "id": "regexCharacterClass",
        "description": ""
      },
      {
        "id": "regexAnchor",
        "description": ""
      },
      {
        "id": "regexQuantifier",
        "description": ""
      },
      {
        "id": "regexGrouping",
        "description": ""
      },
      {
        "id": "regexAlternation",
        "description": ""
      },
      {
        "id": "regexSelfEscapedCharacter",
        "description": ""
      },
      {
        "id": "regexOtherEscape",
        "description": ""
      }
    ],
    "semanticTokenModifiers": [],
    "semanticTokenScopes": [
      {
        "language": "aspnetcorerazor",
        "scopes": {
          "razorComponentElement": [
            "entity.name.class.element.component"
          ],
          "razorComponentAttribute": [
            "entity.name.class.attribute.component"
          ],
          "razorTagHelperElement": [
            "entity.name.class.element.taghelper"
          ],
          "razorTagHelperAttribute": [
            "entity.name.class.attribute.taghelper"
          ],
          "razorTransition": [
            "keyword.control.razor.transition"
          ],
          "razorDirectiveAttribute": [
            "keyword.control.razor.directive.attribute",
            "keyword.control.cshtml.directive.attribute"
          ],
          "razorDirectiveColon": [
            "keyword.control.razor.directive.colon",
            "keyword.control.cshtml.directive.colon"
          ],
          "razorDirective": [
            "keyword.control.razor.directive",
            "keyword.control.cshtml.directive"
          ],
          "razorComment": [
            "comment.block.razor"
          ],
          "razorCommentTransition": [
            "meta.comment.razor",
            "keyword.control.cshtml.transition"
          ],
          "razorCommentStar": [
            "keyword.control.razor.comment.star",
            "meta.comment.razor"
          ],
          "angleBracket": [
            "punctuation.definition.tag"
          ],
          "forwardSlash": [
            "punctuation.definition.tag"
          ],
          "equals": [
            "punctuation.separator.key-value.html"
          ],
          "markupElement": [
            "entity.name.tag.html"
          ],
          "markupAttribute": [
            "entity.other.attribute-name.html"
          ],
          "markupComment": [
            "comment.block.html"
          ],
          "markupCommentPunctuation": [
            "punctuation.definition.comment.html",
            "comment.block.html"
          ]
        }
      },
      {
        "language": "csharp",
        "scopes": {
          "keyword": [
            "keyword.cs"
          ],
          "keyword - control": [
            "keyword.control.cs"
          ],
          "operator - overloaded": [
            "entity.name.function.member.overload.cs"
          ],
          "preprocessor keyword": [
            "keyword.preprocessor.cs"
          ],
          "preprocessor text": [
            "meta.preprocessor.string.cs"
          ],
          "excluded code": [
            "support.other.excluded.cs"
          ],
          "punctuation": [
            "punctuation.cs"
          ],
          "string - verbatim": [
            "string.verbatim.cs"
          ],
          "string - escape character": [
            "constant.character.escape.cs"
          ],
          "namespace name": [
            "entity.name.type.namespace.cs"
          ],
          "class name": [
            "entity.name.type.class.cs"
          ],
          "struct name": [
            "entity.name.type.struct.cs"
          ],
          "interface name": [
            "entity.name.type.interface.cs"
          ],
          "enum name": [
            "entity.name.type.enum.cs"
          ],
          "enum member name": [
            "variable.other.enummember.cs"
          ],
          "type parameter name": [
            "entity.name.type.type-parameter.cs"
          ],
          "delegate name": [
            "entity.name.type.delegate.cs"
          ],
          "module name": [
            "entity.name.type.module.cs"
          ],
          "method name": [
            "entity.name.function.member.cs"
          ],
          "extension method name": [
            "entity.name.function.extension.cs"
          ],
          "property name": [
            "variable.other.property.cs"
          ],
          "field name": [
            "entity.name.variable.field.cs"
          ],
          "constant name": [
            "variable.other.constant.cs"
          ],
          "local name": [
            "entity.name.variable.local.cs"
          ],
          "parameter name": [
            "entity.name.variable.parameter.cs"
          ],
          "xml doc comment - attribute name": [
            "comment.documentation.attribute.name.cs"
          ],
          "xml doc comment - attribute quotes": [
            "comment.documentation.attribute.quotes.cs"
          ],
          "xml doc comment - attribute value": [
            "comment.documentation.attribute.value.cs"
          ],
          "xml doc comment - cdata section": [
            "comment.documentation.cdata.cs"
          ],
          "xml doc comment - comment": [
            "comment.documentation.comment.cs"
          ],
          "xml doc comment - delimiter": [
            "comment.documentation.delimiter.cs"
          ],
          "xml doc comment - entity reference": [
            "comment.documentation.entityReference.cs"
          ],
          "xml doc comment - name": [
            "comment.documentation.name.cs"
          ],
          "xml doc comment - processing instruction": [
            "comment.documentation.processingInstruction.cs"
          ],
          "xml doc comment - text": [
            "comment.documentation.cs"
          ],
          "regex - comment": [
            "string.regexp.comment.cs"
          ],
          "regex - character class": [
            "constant.character.character-class.regexp.cs"
          ],
          "regex - anchor": [
            "keyword.control.anchor.regexp.cs"
          ],
          "regex - quantifier": [
            "keyword.operator.quantifier.regexp.cs"
          ],
          "regex - grouping": [
            "punctuation.definition.group.regexp.cs"
          ],
          "regex - alternation": [
            "keyword.operator.or.regexp.cs"
          ],
          "regex - self escaped character": [
            "string.regexp.self-escaped-character.cs"
          ],
          "regex - other escape": [
            "string.regexp.other-escape.cs"
          ]
        }
      }
    ],
    "languages": [
      {
        "id": "aspnetcorerazor",
        "extensions": [
          ".cshtml",
          ".razor"
        ],
        "mimetypes": [
          "text/x-cshtml"
        ],
        "configuration": "./src/razor/language-configuration.json",
        "aliases": [
          "ASP.NET Razor"
        ]
      }
    ],
    "grammars": [
      {
        "language": "aspnetcorerazor",
        "scopeName": "text.aspnetcorerazor",
        "path": "./src/razor/syntaxes/aspnetcorerazor.tmLanguage.json"
      }
    ],
    "menus": {
      "commandPalette": [
        {
          "command": "dotnet.test.runTestsInContext",
          "when": "editorLangId == csharp"
        },
        {
          "command": "csharp.listRemoteProcess",
          "when": "never"
        },
        {
          "command": "dotnet.test.debugTestsInContext",
          "when": "editorLangId == csharp"
        }
      ],
      "editor/title": [
        {
          "command": "extension.showRazorCSharpWindow",
          "when": "resourceLangId == aspnetcorerazor"
        },
        {
          "command": "extension.showRazorHtmlWindow",
          "when": "resourceLangId == aspnetcorerazor"
        },
        {
          "command": "razor.reportIssue",
          "when": "resourceLangId == aspnetcorerazor"
        }
      ],
      "editor/context": [
        {
          "command": "dotnet.test.runTestsInContext",
          "when": "editorLangId == csharp",
          "group": "2_dotnet@1"
        },
        {
          "command": "dotnet.test.debugTestsInContext",
          "when": "editorLangId == csharp",
          "group": "2_dotnet@2"
        }
      ]
    },
    "viewsWelcome": [
      {
        "view": "debug",
        "contents": "[Generate C# Assets for Build and Debug](command:dotnet.generateAssets)\n\nTo learn more about launch.json, see [Configuring launch.json for C# debugging](https://aka.ms/VSCode-CS-LaunchJson).",
        "when": "debugStartLanguage == csharp"
      }
    ]
  }
}<|MERGE_RESOLUTION|>--- conflicted
+++ resolved
@@ -1,11 +1,7 @@
 {
   "name": "csharp",
   "publisher": "ms-dotnettools",
-<<<<<<< HEAD
   "version": "2.0.0",
-=======
-  "version": "1.25.4",
->>>>>>> 8c4a7ab8
   "description": "C# for Visual Studio Code (powered by OmniSharp).",
   "displayName": "C#",
   "author": "Microsoft Corporation",
@@ -53,19 +49,11 @@
     "test:unit": "tsc -p test && gulp test:unit",
     "test:feature": "tsc -p test && gulp test:feature",
     "test:integration": "tsc -p test && gulp test:integration",
-<<<<<<< HEAD
     "test:integration:stdio": "tsc -p test && gulp test:integration:stdio",
     "test:integration:lsp": "tsc -p test && gulp test:integration:lsp",
-    "test:artifacts": "tsc -p test && mocha out/test/artifactTests/**/*.test.js"
-=======
-    "test:integration:singleCsproj": "tsc -p test && gulp test:integration:singleCsproj",
-    "test:integration:slnWithCsproj": "tsc -p test && gulp test:integration:slnWithCsproj",
-    "test:integration:slnFilterWithCsproj": "tsc -p test && gulp test:integration:slnFilterWithCsproj",
-    "test:release": "tsc -p test && mocha out/test/releaseTests/**/*.test.js",
     "test:artifacts": "tsc -p test && mocha out/test/artifactTests/**/*.test.js",
     "unpackage:vsix": "gulp vsix:release:unpackage",
     "updatePackageDependencies": "gulp updatePackageDependencies"
->>>>>>> 8c4a7ab8
   },
   "dependencies": {
     "@types/cross-spawn": "6.0.2",
@@ -77,10 +65,6 @@
     "http-proxy-agent": "4.0.1",
     "https-proxy-agent": "5.0.0",
     "jsonc-parser": "3.0.0",
-<<<<<<< HEAD
-=======
-    "microsoft.aspnetcore.razor.vscode": "https://download.visualstudio.microsoft.com/download/pr/d749b600-7b8f-435b-ae24-bb101dc71dfd/61ccec6c2e1f052f95ebe735e1a8917a/microsoft.aspnetcore.razor.vscode-7.0.0-preview.23067.5.tgz",
->>>>>>> 8c4a7ab8
     "node-machine-id": "1.1.12",
     "ps-list": "7.2.0",
     "request-light": "0.4.0",
