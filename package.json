--- conflicted
+++ resolved
@@ -39,11 +39,7 @@
   "defaults": {
     "roslyn": "4.13.0-2.24557.5",
     "omniSharp": "1.39.11",
-<<<<<<< HEAD
-    "razor": "9.0.0-preview.24555.12",
-=======
     "razor": "9.0.0-preview.24557.11",
->>>>>>> 4cd502be
     "razorOmnisharp": "7.0.0-preview.23363.1",
     "xamlTools": "17.13.35507.225"
   },
