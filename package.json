--- conflicted
+++ resolved
@@ -126,11 +126,7 @@
     "@types/tmp": "0.0.33",
     "@types/unzipper": "^0.9.1",
     "@types/uuid": "^9.0.1",
-<<<<<<< HEAD
-    "@types/vscode": "1.69.0",
-=======
     "@types/vscode": "1.73.0",
->>>>>>> 3444bed6
     "@types/yauzl": "2.10.0",
     "@typescript-eslint/eslint-plugin": "^5.61.0",
     "@typescript-eslint/parser": "^5.61.0",
