--- conflicted
+++ resolved
@@ -1,14 +1,8 @@
 {
   "name": "csharp",
-<<<<<<< HEAD
   "publisher": "muhammad-sammy",
-  "version": "1.23.3",
+  "version": "1.23.4",
   "description": "C# support for vscode-compatible editors (powered by OmniSharp).",
-=======
-  "publisher": "ms-dotnettools",
-  "version": "1.23.4",
-  "description": "C# for Visual Studio Code (powered by OmniSharp).",
->>>>>>> dafa51b0
   "displayName": "C#",
   "author": "Microsoft Corporation",
   "license": "SEE LICENSE IN RuntimeLicenses/license.txt",
@@ -198,17 +192,10 @@
     },
     {
       "id": "OmniSharp",
-<<<<<<< HEAD
       "description": "OmniSharp for macOS",
-      "url": "https://download.visualstudio.microsoft.com/download/pr/629d3d3b-feb3-4034-a8f7-3262b4bcdace/f57fe2aed239711c69cda6c82ee7a2bf/omnisharp-osx-1.37.2.zip",
-      "fallbackUrl": "https://roslynomnisharp.blob.core.windows.net/releases/1.37.2/omnisharp-osx-1.37.2.zip",
-      "installPath": ".omnisharp/1.37.2",
-=======
-      "description": "OmniSharp for OSX",
       "url": "https://download.visualstudio.microsoft.com/download/pr/53b6d57a-1e5c-46bd-a64f-35011a3a2180/0b3f4fd3384777867ebe50923b6dee90/omnisharp-osx-1.37.3.zip",
       "fallbackUrl": "https://roslynomnisharp.blob.core.windows.net/releases/1.37.3/omnisharp-osx-1.37.3.zip",
       "installPath": ".omnisharp/1.37.3",
->>>>>>> dafa51b0
       "platforms": [
         "darwin"
       ],
