--- conflicted
+++ resolved
@@ -11,13 +11,6 @@
 import { EventStream } from '../EventStream';
 import { vscode } from '../vscodeAdapter';
 
-<<<<<<< HEAD
-const defaultPackageManagerFactory: IPackageManagerFactory = (platformInfo) => new PackageManager(platformInfo);
-export interface IPackageManagerFactory {
-    (platformInfo: PlatformInformation): PackageManager;
-}
-=======
->>>>>>> b709e472
 
 export class OmnisharpDownloader {
     private proxy: string;
