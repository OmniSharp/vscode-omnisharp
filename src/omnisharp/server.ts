--- conflicted
+++ resolved
@@ -313,26 +313,13 @@
             args.push('--debug');
         }
 
-<<<<<<< HEAD
-        let launchPath: string;
-        if (this._options.path) {
-            try {
-                launchPath = await this._omnisharpManager.GetOmnisharpPath(this._options.path, this._options.useMono, serverUrl, latestVersionFileServerPath, installPath, this.extensionPath);
-            }
-            catch (error) {
-                this.eventStream.post(new ObservableEvents.OmnisharpFailure(`Error occured in loading omnisharp from omnisharp.path\nCould not start the server due to ${error.toString()}`, error));
-                return;
-            }
-=======
         let launchInfo: LaunchInfo;
         try {
-            let extensionPath = utils.getExtensionPath();
-            launchInfo = await this._omnisharpManager.GetOmniSharpLaunchInfo(this._options.path, serverUrl, latestVersionFileServerPath, installPath, extensionPath);
+            launchInfo = await this._omnisharpManager.GetOmniSharpLaunchInfo(this._options.path, serverUrl, latestVersionFileServerPath, installPath, this.extensionPath);
         }
         catch (error) {
             this.eventStream.post(new ObservableEvents.OmnisharpFailure(`Error occured in loading omnisharp from omnisharp.path\nCould not start the server due to ${error.toString()}`, error));
             return;
->>>>>>> 3907ecdb
         }
 
         this.eventStream.post(new ObservableEvents.OmnisharpInitialisation(new Date(), solutionPath));
