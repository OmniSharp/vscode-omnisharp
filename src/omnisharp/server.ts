
/*---------------------------------------------------------------------------------------------
*  Copyright (c) Microsoft Corporation. All rights reserved.
*  Licensed under the MIT License. See License.txt in the project root for license information.
*--------------------------------------------------------------------------------------------*/

import * as fs from 'fs';
import * as path from 'path';
import * as protocol from './protocol';
import * as utils from '../common';
import * as serverUtils from '../omnisharp/utils';
import { vscode, CancellationToken } from '../vscodeAdapter';
import { ChildProcess, exec } from 'child_process';
import { LaunchTarget, findLaunchTargets } from './launcher';
import { ReadLine, createInterface } from 'readline';
import { Request, RequestQueueCollection } from './requestQueue';
import { DelayTracker } from './delayTracker';
import { EventEmitter } from 'events';
import { OmnisharpManager, LaunchInfo } from './OmnisharpManager';
import { Options } from './options';
import { PlatformInformation } from '../platform';
import { launchOmniSharp } from './launcher';
import { setTimeout } from 'timers';
import { OmnisharpDownloader } from './OmnisharpDownloader';
import * as ObservableEvents from './loggingEvents';
import { EventStream } from '../EventStream';
import { NetworkSettingsProvider } from '../NetworkSettings';
import { Subject } from 'rxjs';
import {debounceTime} from 'rxjs/operators';
import CompositeDisposable from '../CompositeDisposable';
import Disposable from '../Disposable';
import OptionProvider from '../observers/OptionProvider';
import { IMonoResolver } from '../constants/IMonoResolver';
import { removeBOMFromBuffer, removeBOMFromString } from '../utils/removeBOM';

enum ServerState {
    Starting,
    Started,
    Stopped
}

module Events {
    export const StateChanged = 'stateChanged';

    export const StdOut = 'stdout';
    export const StdErr = 'stderr';

    export const Error = 'Error';
    export const ServerError = 'ServerError';

    export const UnresolvedDependencies = 'UnresolvedDependencies';
    export const PackageRestoreStarted = 'PackageRestoreStarted';
    export const PackageRestoreFinished = 'PackageRestoreFinished';

    export const ProjectChanged = 'ProjectChanged';
    export const ProjectAdded = 'ProjectAdded';
    export const ProjectRemoved = 'ProjectRemoved';

    export const MsBuildProjectDiagnostics = 'MsBuildProjectDiagnostics';

    export const TestMessage = 'TestMessage';

    export const BeforeServerInstall = 'BeforeServerInstall';
    export const BeforeServerStart = 'BeforeServerStart';
    export const ServerStart = 'ServerStart';
    export const ServerStop = 'ServerStop';

    export const MultipleLaunchTargets = 'server:MultipleLaunchTargets';

    export const Started = 'started';

    export const ProjectConfiguration = 'ProjectConfiguration';
}

const TelemetryReportingDelay = 2 * 60 * 1000; // two minutes
const serverUrl = "https://roslynomnisharp.blob.core.windows.net";
const installPath = ".omnisharp";
const latestVersionFileServerPath = 'releases/versioninfo.txt';

export class OmniSharpServer {

    private static _nextId = 1;
    private _readLine: ReadLine;
    private _disposables: CompositeDisposable;

    private _delayTrackers: { [requestName: string]: DelayTracker };
    private _telemetryIntervalId: NodeJS.Timer = undefined;

    private _eventBus = new EventEmitter();
    private _state: ServerState = ServerState.Stopped;
    private _launchTarget: LaunchTarget;
    private _requestQueue: RequestQueueCollection;
    private _serverProcess: ChildProcess;

    private _omnisharpManager: OmnisharpManager;
    private updateProjectDebouncer = new Subject<ObservableEvents.ProjectModified>();
    private firstUpdateProject: boolean;

    constructor(private vscode: vscode, networkSettingsProvider: NetworkSettingsProvider, private packageJSON: any, private platformInfo: PlatformInformation, private eventStream: EventStream, private optionProvider: OptionProvider, private extensionPath: string, private monoResolver: IMonoResolver) {
        this._requestQueue = new RequestQueueCollection(this.eventStream, 8, request => this._makeRequest(request));
        let downloader = new OmnisharpDownloader(networkSettingsProvider, this.eventStream, this.packageJSON, platformInfo, extensionPath);
        this._omnisharpManager = new OmnisharpManager(downloader, platformInfo);
        this.updateProjectDebouncer.pipe(debounceTime(1500)).subscribe((event) => { this.updateProjectInfo(); });
        this.firstUpdateProject = true;
    }

    public isRunning(): boolean {
        return this._state === ServerState.Started;
    }

    public async waitForEmptyEventQueue(): Promise<void> {
        while (!this._requestQueue.isEmpty()) {
            let p = new Promise((resolve) => setTimeout(resolve, 100));
            await p;
        }
    }

    private _setState(value: ServerState): void {
        if (typeof value !== 'undefined' && value !== this._state) {
            this._state = value;
            this._fireEvent(Events.StateChanged, this._state);
        }
    }

    private _recordRequestDelay(requestName: string, elapsedTime: number) {
        let tracker = this._delayTrackers[requestName];
        if (!tracker) {
            tracker = new DelayTracker(requestName);
            this._delayTrackers[requestName] = tracker;
        }

        tracker.reportDelay(elapsedTime);
    }

    private _reportTelemetry() {
        const delayTrackers = this._delayTrackers;

        for (const requestName in delayTrackers) {
            const tracker = delayTrackers[requestName];
            const eventName = 'omnisharp' + requestName;
            if (tracker.hasMeasures()) {
                const measures = tracker.getMeasures();
                tracker.clearMeasures();

                this.eventStream.post(new ObservableEvents.OmnisharpDelayTrackerEventMeasures(eventName, measures));
            }
        }
    }

    public getSolutionPathOrFolder(): string {
        return this._launchTarget
            ? this._launchTarget.target
            : undefined;
    }

    // --- eventing
    public onStdout(listener: (e: string) => any, thisArg?: any) {
        return this._addListener(Events.StdOut, listener, thisArg);
    }

    public onStderr(listener: (e: string) => any, thisArg?: any) {
        return this._addListener(Events.StdErr, listener, thisArg);
    }

    public onError(listener: (e: protocol.ErrorMessage) => any, thisArg?: any) {
        return this._addListener(Events.Error, listener, thisArg);
    }

    public onServerError(listener: (err: any) => any, thisArg?: any) {
        return this._addListener(Events.ServerError, listener, thisArg);
    }

    public onUnresolvedDependencies(listener: (e: protocol.UnresolvedDependenciesMessage) => any, thisArg?: any) {
        return this._addListener(Events.UnresolvedDependencies, listener, thisArg);
    }

    public onBeforePackageRestore(listener: () => any, thisArg?: any) {
        return this._addListener(Events.PackageRestoreStarted, listener, thisArg);
    }

    public onPackageRestore(listener: () => any, thisArg?: any) {
        return this._addListener(Events.PackageRestoreFinished, listener, thisArg);
    }

    public onProjectChange(listener: (e: protocol.ProjectInformationResponse) => any, thisArg?: any) {
        return this._addListener(Events.ProjectChanged, listener, thisArg);
    }

    public onProjectAdded(listener: (e: protocol.ProjectInformationResponse) => any, thisArg?: any) {
        return this._addListener(Events.ProjectAdded, listener, thisArg);
    }

    public onProjectRemoved(listener: (e: protocol.ProjectInformationResponse) => any, thisArg?: any) {
        return this._addListener(Events.ProjectRemoved, listener, thisArg);
    }

    public onMsBuildProjectDiagnostics(listener: (e: protocol.MSBuildProjectDiagnostics) => any, thisArg?: any) {
        return this._addListener(Events.MsBuildProjectDiagnostics, listener, thisArg);
    }

    public onTestMessage(listener: (e: protocol.V2.TestMessageEvent) => any, thisArg?: any) {
        return this._addListener(Events.TestMessage, listener, thisArg);
    }

    public onBeforeServerInstall(listener: () => any) {
        return this._addListener(Events.BeforeServerInstall, listener);
    }

    public onBeforeServerStart(listener: (e: string) => any) {
        return this._addListener(Events.BeforeServerStart, listener);
    }

    public onServerStart(listener: (e: string) => any) {
        return this._addListener(Events.ServerStart, listener);
    }

    public onServerStop(listener: () => any) {
        return this._addListener(Events.ServerStop, listener);
    }

    public onMultipleLaunchTargets(listener: (targets: LaunchTarget[]) => any, thisArg?: any) {
        return this._addListener(Events.MultipleLaunchTargets, listener, thisArg);
    }

    public onOmnisharpStart(listener: () => any) {
        return this._addListener(Events.Started, listener);
    }

    private _addListener(event: string, listener: (e: any) => any, thisArg?: any): Disposable {
        listener = thisArg ? listener.bind(thisArg) : listener;
        this._eventBus.addListener(event, listener);
        return new Disposable(() => this._eventBus.removeListener(event, listener));
    }

    protected _fireEvent(event: string, args: any): void {
        this._eventBus.emit(event, args);
    }

    // --- start, stop, and connect

    private async _start(launchTarget: LaunchTarget, options: Options): Promise<void> {

        let disposables = new CompositeDisposable();

        disposables.add(this.onServerError(err =>
            this.eventStream.post(new ObservableEvents.OmnisharpServerOnServerError(err))
        ));

        disposables.add(this.onError((message: protocol.ErrorMessage) =>
            this.eventStream.post(new ObservableEvents.OmnisharpServerOnError(message))
        ));

        disposables.add(this.onMsBuildProjectDiagnostics((message: protocol.MSBuildProjectDiagnostics) =>
            this.eventStream.post(new ObservableEvents.OmnisharpServerMsBuildProjectDiagnostics(message))
        ));

        disposables.add(this.onUnresolvedDependencies((message: protocol.UnresolvedDependenciesMessage) =>
            this.eventStream.post(new ObservableEvents.OmnisharpServerUnresolvedDependencies(message))
        ));

        disposables.add(this.onStderr((message: string) =>
            this.eventStream.post(new ObservableEvents.OmnisharpServerOnStdErr(message))
        ));

        disposables.add(this.onMultipleLaunchTargets((targets: LaunchTarget[]) =>
            this.eventStream.post(new ObservableEvents.OmnisharpOnMultipleLaunchTargets(targets))
        ));

        disposables.add(this.onBeforeServerInstall(() =>
            this.eventStream.post(new ObservableEvents.OmnisharpOnBeforeServerInstall())
        ));

        disposables.add(this.onBeforeServerStart(() => {
            this.eventStream.post(new ObservableEvents.OmnisharpOnBeforeServerStart());
        }));

        disposables.add(this.onServerStop(() =>
            this.eventStream.post(new ObservableEvents.OmnisharpServerOnStop())
        ));

        disposables.add(this.onServerStart(() => {
            this.eventStream.post(new ObservableEvents.OmnisharpServerOnStart());
        }));

        disposables.add(this.onProjectConfigurationReceived((message: protocol.ProjectConfigurationMessage) => {
            this.eventStream.post(new ObservableEvents.ProjectConfiguration(message));
        }));

        disposables.add(this.onProjectAdded(this.debounceUpdateProjectWithLeadingTrue));
        disposables.add(this.onProjectChange(this.debounceUpdateProjectWithLeadingTrue));
        disposables.add(this.onProjectRemoved(this.debounceUpdateProjectWithLeadingTrue));

        this._disposables = disposables;

        this._setState(ServerState.Starting);
        this._launchTarget = launchTarget;

        const solutionPath = launchTarget.target;
        const cwd = path.dirname(solutionPath);

        let args = [
            '-s', solutionPath,
            '--hostPID', process.pid.toString(),
            'DotNet:enablePackageRestore=false',
            '--encoding', 'utf-8',
            '--loglevel', options.loggingLevel
        ];

        let razorPluginPath: string;
        if (!options.razorDisabled) {
            // Razor support only exists for certain platforms, so only load the plugin if present
            razorPluginPath = options.razorPluginPath || path.join(
                this.extensionPath,
                '.razor',
                'OmniSharpPlugin',
                'Microsoft.AspNetCore.Razor.OmniSharpPlugin.dll');
            if (fs.existsSync(razorPluginPath)) {
                args.push('--plugin', razorPluginPath);
            }
        }

        if (options.waitForDebugger === true) {
            args.push('--debug');
        }

<<<<<<< HEAD
        for (let i = 0; i < options.excludePaths.length; i++)
            args.push(`FileOptions:SystemExcludeSearchPatterns:${i}=${options.excludePaths[i]}`)
=======
        if (options.enableMsBuildLoadProjectsOnDemand === true) {
            args.push('MsBuild:LoadProjectsOnDemand=true');
        }

        if (options.enableRoslynAnalyzers === true) {
            args.push('RoslynExtensionsOptions:EnableAnalyzersSupport=true');
        }
>>>>>>> 8b021011

        let launchInfo: LaunchInfo;
        try {
            launchInfo = await this._omnisharpManager.GetOmniSharpLaunchInfo(this.packageJSON.defaults.omniSharp, options.path, serverUrl, latestVersionFileServerPath, installPath, this.extensionPath);
        }
        catch (error) {
            this.eventStream.post(new ObservableEvents.OmnisharpFailure(`Error occured in loading omnisharp from omnisharp.path\nCould not start the server due to ${error.toString()}`, error));
            return;
        }

        this.eventStream.post(new ObservableEvents.OmnisharpInitialisation(new Date(), solutionPath));
        this._fireEvent(Events.BeforeServerStart, solutionPath);

        try {
            let launchResult = await launchOmniSharp(cwd, args, launchInfo, this.platformInfo, options, this.monoResolver);
            this.eventStream.post(new ObservableEvents.OmnisharpLaunch(launchResult.monoVersion, launchResult.monoPath, launchResult.command, launchResult.process.pid));

            if (razorPluginPath && options.razorPluginPath) {
                if (fs.existsSync(razorPluginPath)) {
                    this.eventStream.post(new ObservableEvents.RazorPluginPathSpecified(razorPluginPath));
                } else {
                    this.eventStream.post(new ObservableEvents.RazorPluginPathDoesNotExist(razorPluginPath));
                }
            }

            this._serverProcess = launchResult.process;
            this._delayTrackers = {};

            await this._doConnect(options);
            this._setState(ServerState.Started);
            this._fireEvent(Events.ServerStart, solutionPath);

            this._telemetryIntervalId = setInterval(() => this._reportTelemetry(), TelemetryReportingDelay);
            this._requestQueue.drain();
        }
        catch (err) {
            this._fireEvent(Events.ServerError, err);
            return this.stop();
        }
    }
    
    private onProjectConfigurationReceived(listener: (e: protocol.ProjectConfigurationMessage) => void){
        return this._addListener(Events.ProjectConfiguration, listener);
    }

    private debounceUpdateProjectWithLeadingTrue = () => {
        // Call the updateProjectInfo directly if it is the first time, otherwise debounce the request
        // This needs to be done so that we have a project information for the first incoming request

        if (this.firstUpdateProject) {
            this.updateProjectInfo();
        }
        else {
            this.updateProjectDebouncer.next(new ObservableEvents.ProjectModified());
        }
    }

    private updateProjectInfo = async () => {
        this.firstUpdateProject = false;
        let info = await serverUtils.requestWorkspaceInformation(this);
        //once we get the info, push the event into the event stream
        this.eventStream.post(new ObservableEvents.WorkspaceInformationUpdated(info));
    }

    public async stop(): Promise<void> {

        let cleanupPromise: Promise<void>;

        if (this._telemetryIntervalId !== undefined) {
            // Stop reporting telemetry
            clearInterval(this._telemetryIntervalId);
            this._telemetryIntervalId = undefined;
            this._reportTelemetry();
        }

        if (!this._serverProcess) {
            // nothing to kill
            cleanupPromise = Promise.resolve();
        }
        else if (process.platform === 'win32') {
            // when killing a process in windows its child
            // processes are *not* killed but become root
            // processes. Therefore we use TASKKILL.EXE
            cleanupPromise = new Promise<void>((resolve, reject) => {
                const killer = exec(`taskkill /F /T /PID ${this._serverProcess.pid}`, (err, stdout, stderr) => {
                    if (err) {
                        return reject(err);
                    }
                });

                killer.on('exit', resolve);
                killer.on('error', reject);
            });
        }
        else {
            // Kill Unix process and children
            cleanupPromise = utils.getUnixChildProcessIds(this._serverProcess.pid)
                .then(children => {
                    for (let child of children) {
                        process.kill(child, 'SIGTERM');
                    }

                    this._serverProcess.kill('SIGTERM');
                });
        }

        let disposables = this._disposables;
        this._disposables = null;

        return cleanupPromise.then(() => {
            this._serverProcess = null;
            this._setState(ServerState.Stopped);
            this._fireEvent(Events.ServerStop, this);
            if (disposables) {
                disposables.dispose();
            }
        });
    }

    public async restart(launchTarget: LaunchTarget = this._launchTarget): Promise<void> {
        if (launchTarget) {
            await this.stop();
            this.eventStream.post(new ObservableEvents.OmnisharpRestart());
            const options = this.optionProvider.GetLatestOptions();
            await this._start(launchTarget, options);
        }
    }

    public autoStart(preferredPath: string): Thenable<void> {
        const options = this.optionProvider.GetLatestOptions();
        return findLaunchTargets(options).then(async launchTargets => {
            // If there aren't any potential launch targets, we create file watcher and try to
            // start the server again once a *.sln, *.csproj, project.json, CSX or Cake file is created.
            if (launchTargets.length === 0) {
                return new Promise<void>((resolve, reject) => {
                    // 1st watch for files
                    let watcher = this.vscode.workspace.createFileSystemWatcher('{**/*.sln,**/*.csproj,**/project.json,**/*.csx,**/*.cake}',
                        /*ignoreCreateEvents*/ false,
                        /*ignoreChangeEvents*/ true,
                        /*ignoreDeleteEvents*/ true);

                    watcher.onDidCreate(uri => {
                        watcher.dispose();
                        resolve();
                    });
                }).then(() => {
                    // 2nd try again
                    return this.autoStart(preferredPath);
                });
            }

            const defaultLaunchSolutionConfigValue = this.optionProvider.GetLatestOptions().defaultLaunchSolution;

            // First, try to launch against something that matches the user's preferred target
            const defaultLaunchSolutionTarget = launchTargets.find((a) => (path.basename(a.target) === defaultLaunchSolutionConfigValue));
            if (defaultLaunchSolutionTarget) {
                return this.restart(defaultLaunchSolutionTarget);
            }

            // If there's more than one launch target, we start the server if one of the targets
            // matches the preferred path. Otherwise, we fire the "MultipleLaunchTargets" event,
            // which is handled in status.ts to display the launch target selector.
            if (launchTargets.length > 1 && preferredPath) {

                for (let launchTarget of launchTargets) {
                    if (launchTarget.target === preferredPath) {
                        // start preferred path
                        return this.restart(launchTarget);
                    }
                }

                this._fireEvent(Events.MultipleLaunchTargets, launchTargets);
                return Promise.reject<void>(undefined);
            }

            // If there's only one target, just start
            return this.restart(launchTargets[0]);
        });
    }

    // --- requests et al

    public async makeRequest<TResponse>(command: string, data?: any, token?: CancellationToken): Promise<TResponse> {

        if (!this.isRunning()) {
            return Promise.reject<TResponse>('OmniSharp server is not running.');
        }

        let startTime: number;
        let request: Request;

        let promise = new Promise<TResponse>((resolve, reject) => {
            startTime = Date.now();

            request = {
                command,
                data,
                onSuccess: value => resolve(value),
                onError: err => reject(err)
            };

            this._requestQueue.enqueue(request);
        });

        if (token) {
            token.onCancellationRequested(() => {
                this._requestQueue.cancelRequest(request);
            });
        }

        return promise.then(response => {
            let endTime = Date.now();
            let elapsedTime = endTime - startTime;
            this._recordRequestDelay(command, elapsedTime);

            return response;
        });
    }

    private async _doConnect(options: Options): Promise<void> {

        this._serverProcess.stderr.on('data', (data: Buffer) => {
            let trimData = removeBOMFromBuffer(data);
            if (trimData.length > 0) {
                this._fireEvent(Events.StdErr, trimData.toString());
            }
        });

        this._readLine = createInterface({
            input: this._serverProcess.stdout,
            output: this._serverProcess.stdin,
            terminal: false
        });

        const promise = new Promise<void>((resolve, reject) => {
            let listener: Disposable;

            // Convert the timeout from the seconds to milliseconds, which is required by setTimeout().
            const timeoutDuration = options.projectLoadTimeout * 1000;

            // timeout logic
            const handle = setTimeout(() => {
                if (listener) {
                    listener.dispose();
                }

                reject(new Error("OmniSharp server load timed out. Use the 'omnisharp.projectLoadTimeout' setting to override the default delay (one minute)."));
            }, timeoutDuration);

            // handle started-event
            listener = this.onOmnisharpStart(() => {
                if (listener) {
                    listener.dispose();
                }

                clearTimeout(handle);
                resolve();
            });
        });

        const lineReceived = this._onLineReceived.bind(this);

        this._readLine.addListener('line', lineReceived);

        this._disposables.add(new Disposable(() => {
            this._readLine.removeListener('line', lineReceived);
        }));

        return promise;
    }

    private _onLineReceived(line: string) {
        line = removeBOMFromString(line);

        if (line[0] !== '{') {
            this.eventStream.post(new ObservableEvents.OmnisharpServerMessage(line));
            return;
        }

        let packet: protocol.WireProtocol.Packet;
        try {
            packet = JSON.parse(line);
        }
        catch (err) {
            // This isn't JSON
            return;
        }

        if (!packet.Type) {
            // Bogus packet
            return;
        }

        switch (packet.Type) {
            case 'response':
                this._handleResponsePacket(<protocol.WireProtocol.ResponsePacket>packet);
                break;
            case 'event':
                this._handleEventPacket(<protocol.WireProtocol.EventPacket>packet);
                break;
            default:
                this.eventStream.post(new ObservableEvents.OmnisharpServerMessage(`Unknown packet type: ${packet.Type}`));
                break;
        }
    }

    private _handleResponsePacket(packet: protocol.WireProtocol.ResponsePacket) {
        const request = this._requestQueue.dequeue(packet.Command, packet.Request_seq);

        if (!request) {
            this.eventStream.post(new ObservableEvents.OmnisharpServerMessage(`Received response for ${packet.Command} but could not find request.`));
            return;
        }

        this.eventStream.post(new ObservableEvents.OmnisharpServerVerboseMessage(`handleResponse: ${packet.Command} (${packet.Request_seq})`));

        if (packet.Success) {
            request.onSuccess(packet.Body);
        }
        else {
            request.onError(packet.Message || packet.Body);
        }

        this._requestQueue.drain();
    }

    private _handleEventPacket(packet: protocol.WireProtocol.EventPacket): void {
        if (packet.Event === 'log') {
            const entry = <{ LogLevel: string; Name: string; Message: string; }>packet.Body;
            this.eventStream.post(new ObservableEvents.OmnisharpEventPacketReceived(entry.LogLevel, entry.Name, entry.Message));
        }
        else {
            // fwd all other events
            this._fireEvent(packet.Event, packet.Body);
        }
    }

    private _makeRequest(request: Request) {
        const id = OmniSharpServer._nextId++;

        const requestPacket: protocol.WireProtocol.RequestPacket = {
            Type: 'request',
            Seq: id,
            Command: request.command,
            Arguments: request.data
        };

        this.eventStream.post(new ObservableEvents.OmnisharpRequestMessage(request, id));
        this._serverProcess.stdin.write(JSON.stringify(requestPacket) + '\n');
        return id;
    }
}<|MERGE_RESOLUTION|>--- conflicted
+++ resolved
@@ -323,10 +323,11 @@
             args.push('--debug');
         }
 
-<<<<<<< HEAD
         for (let i = 0; i < options.excludePaths.length; i++)
-            args.push(`FileOptions:SystemExcludeSearchPatterns:${i}=${options.excludePaths[i]}`)
-=======
+        {
+            args.push(`FileOptions:SystemExcludeSearchPatterns:${i}=${options.excludePaths[i]}`);
+        }
+        
         if (options.enableMsBuildLoadProjectsOnDemand === true) {
             args.push('MsBuild:LoadProjectsOnDemand=true');
         }
@@ -334,7 +335,6 @@
         if (options.enableRoslynAnalyzers === true) {
             args.push('RoslynExtensionsOptions:EnableAnalyzersSupport=true');
         }
->>>>>>> 8b021011
 
         let launchInfo: LaunchInfo;
         try {
