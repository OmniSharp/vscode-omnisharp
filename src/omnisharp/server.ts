/*---------------------------------------------------------------------------------------------
 *  Copyright (c) Microsoft Corporation. All rights reserved.
 *  Licensed under the MIT License. See License.txt in the project root for license information.
 *--------------------------------------------------------------------------------------------*/

import * as path from 'path';
import * as protocol from './protocol';
import * as utils from '../common';
import * as serverUtils from '../omnisharp/utils';
import { vscode, CancellationToken } from '../vscodeAdapter';

import { ChildProcess, exec } from 'child_process';
import { LaunchTarget, findLaunchTargets } from './launcher';
import { ReadLine, createInterface } from 'readline';
import { Request, RequestQueueCollection } from './requestQueue';
import { DelayTracker } from './delayTracker';
import { EventEmitter } from 'events';
import { OmnisharpManager, LaunchInfo } from './OmnisharpManager';
import { Options } from './options';
import { PlatformInformation } from '../platform';
import { launchOmniSharp } from './launcher';
import { setTimeout } from 'timers';
import { OmnisharpDownloader } from './OmnisharpDownloader';
import * as ObservableEvents from './loggingEvents';
import { EventStream } from '../EventStream';
import { NetworkSettingsProvider } from '../NetworkSettings';
import { Subject } from 'rxjs/Subject';
import 'rxjs/add/operator/debounceTime';
import CompositeDisposable from '../CompositeDisposable';
import Disposable from '../Disposable';

enum ServerState {
    Starting,
    Started,
    Stopped
}

module Events {
    export const StateChanged = 'stateChanged';

    export const StdOut = 'stdout';
    export const StdErr = 'stderr';

    export const Error = 'Error';
    export const ServerError = 'ServerError';

    export const UnresolvedDependencies = 'UnresolvedDependencies';
    export const PackageRestoreStarted = 'PackageRestoreStarted';
    export const PackageRestoreFinished = 'PackageRestoreFinished';

    export const ProjectChanged = 'ProjectChanged';
    export const ProjectAdded = 'ProjectAdded';
    export const ProjectRemoved = 'ProjectRemoved';

    export const MsBuildProjectDiagnostics = 'MsBuildProjectDiagnostics';

    export const TestMessage = 'TestMessage';

    export const BeforeServerInstall = 'BeforeServerInstall';
    export const BeforeServerStart = 'BeforeServerStart';
    export const ServerStart = 'ServerStart';
    export const ServerStop = 'ServerStop';

    export const MultipleLaunchTargets = 'server:MultipleLaunchTargets';

    export const Started = 'started';
}

const TelemetryReportingDelay = 2 * 60 * 1000; // two minutes
const serverUrl = "https://roslynomnisharp.blob.core.windows.net";
const installPath = ".omnisharp/experimental";
const latestVersionFileServerPath = 'releases/versioninfo.txt';

export class OmniSharpServer {

    private static _nextId = 1;
    private _readLine: ReadLine;
    private _disposables: CompositeDisposable;

    private _delayTrackers: { [requestName: string]: DelayTracker };
    private _telemetryIntervalId: NodeJS.Timer = undefined;

    private _eventBus = new EventEmitter();
    private _state: ServerState = ServerState.Stopped;
    private _launchTarget: LaunchTarget;
    private _requestQueue: RequestQueueCollection;
    private _serverProcess: ChildProcess;
    private _options: Options;

    private _omnisharpManager: OmnisharpManager;
    private updateProjectDebouncer = new Subject<ObservableEvents.ProjectModified>();
    private firstUpdateProject: boolean;
<<<<<<< HEAD
    private vscode: vscode;
    private extensionPath: string;

    constructor(vscode: vscode, networkSettingsProvider: NetworkSettingsProvider, eventStream: EventStream, packageJSON: any, platformInfo: PlatformInformation, extensionPath: string) {
        this.eventStream = eventStream;
        this.vscode = vscode;
=======

    constructor(private vscode: vscode, networkSettingsProvider: NetworkSettingsProvider, private eventStream: EventStream, packageJSON: any, private platformInfo: PlatformInformation) {
>>>>>>> 94d07b6f
        this._requestQueue = new RequestQueueCollection(this.eventStream, 8, request => this._makeRequest(request));
        let downloader = new OmnisharpDownloader(networkSettingsProvider, this.eventStream, platformInfo, packageJSON, extensionPath);
        this._omnisharpManager = new OmnisharpManager(downloader, platformInfo);
        this.updateProjectDebouncer.debounceTime(1500).subscribe((event) => { this.updateProjectInfo(); });
        this.firstUpdateProject = true;
<<<<<<< HEAD
        this.extensionPath = extensionPath;
=======
>>>>>>> 94d07b6f
    }

    public isRunning(): boolean {
        return this._state === ServerState.Started;
    }

    public async waitForEmptyEventQueue(): Promise<void> {
        while (!this._requestQueue.isEmpty()) {
            let p = new Promise((resolve) => setTimeout(resolve, 100));
            await p;
        }
    }

    private _getState(): ServerState {
        return this._state;
    }

    private _setState(value: ServerState): void {
        if (typeof value !== 'undefined' && value !== this._state) {
            this._state = value;
            this._fireEvent(Events.StateChanged, this._state);
        }
    }

    private _recordRequestDelay(requestName: string, elapsedTime: number) {
        let tracker = this._delayTrackers[requestName];
        if (!tracker) {
            tracker = new DelayTracker(requestName);
            this._delayTrackers[requestName] = tracker;
        }

        tracker.reportDelay(elapsedTime);
    }

    private _reportTelemetry() {
        const delayTrackers = this._delayTrackers;

        for (const requestName in delayTrackers) {
            const tracker = delayTrackers[requestName];
            const eventName = 'omnisharp' + requestName;
            if (tracker.hasMeasures()) {
                const measures = tracker.getMeasures();
                tracker.clearMeasures();

                this.eventStream.post(new ObservableEvents.OmnisharpDelayTrackerEventMeasures(eventName, measures));
            }
        }
    }

    public getSolutionPathOrFolder(): string {
        return this._launchTarget
            ? this._launchTarget.target
            : undefined;
    }

    // --- eventing
    public onStdout(listener: (e: string) => any, thisArg?: any) {
        return this._addListener(Events.StdOut, listener, thisArg);
    }

    public onStderr(listener: (e: string) => any, thisArg?: any) {
        return this._addListener(Events.StdErr, listener, thisArg);
    }

    public onError(listener: (e: protocol.ErrorMessage) => any, thisArg?: any) {
        return this._addListener(Events.Error, listener, thisArg);
    }

    public onServerError(listener: (err: any) => any, thisArg?: any) {
        return this._addListener(Events.ServerError, listener, thisArg);
    }

    public onUnresolvedDependencies(listener: (e: protocol.UnresolvedDependenciesMessage) => any, thisArg?: any) {
        return this._addListener(Events.UnresolvedDependencies, listener, thisArg);
    }

    public onBeforePackageRestore(listener: () => any, thisArg?: any) {
        return this._addListener(Events.PackageRestoreStarted, listener, thisArg);
    }

    public onPackageRestore(listener: () => any, thisArg?: any) {
        return this._addListener(Events.PackageRestoreFinished, listener, thisArg);
    }

    public onProjectChange(listener: (e: protocol.ProjectInformationResponse) => any, thisArg?: any) {
        return this._addListener(Events.ProjectChanged, listener, thisArg);
    }

    public onProjectAdded(listener: (e: protocol.ProjectInformationResponse) => any, thisArg?: any) {
        return this._addListener(Events.ProjectAdded, listener, thisArg);
    }

    public onProjectRemoved(listener: (e: protocol.ProjectInformationResponse) => any, thisArg?: any) {
        return this._addListener(Events.ProjectRemoved, listener, thisArg);
    }

    public onMsBuildProjectDiagnostics(listener: (e: protocol.MSBuildProjectDiagnostics) => any, thisArg?: any) {
        return this._addListener(Events.MsBuildProjectDiagnostics, listener, thisArg);
    }

    public onTestMessage(listener: (e: protocol.V2.TestMessageEvent) => any, thisArg?: any) {
        return this._addListener(Events.TestMessage, listener, thisArg);
    }

    public onBeforeServerInstall(listener: () => any) {
        return this._addListener(Events.BeforeServerInstall, listener);
    }

    public onBeforeServerStart(listener: (e: string) => any) {
        return this._addListener(Events.BeforeServerStart, listener);
    }

    public onServerStart(listener: (e: string) => any) {
        return this._addListener(Events.ServerStart, listener);
    }

    public onServerStop(listener: () => any) {
        return this._addListener(Events.ServerStop, listener);
    }

    public onMultipleLaunchTargets(listener: (targets: LaunchTarget[]) => any, thisArg?: any) {
        return this._addListener(Events.MultipleLaunchTargets, listener, thisArg);
    }

    public onOmnisharpStart(listener: () => any) {
        return this._addListener(Events.Started, listener);
    }

    private _addListener(event: string, listener: (e: any) => any, thisArg?: any): Disposable {
        listener = thisArg ? listener.bind(thisArg) : listener;
        this._eventBus.addListener(event, listener);
        return new Disposable(() => this._eventBus.removeListener(event, listener));
    }

    protected _fireEvent(event: string, args: any): void {
        this._eventBus.emit(event, args);
    }

    // --- start, stop, and connect

    private async _start(launchTarget: LaunchTarget): Promise<void> {

        let disposables = new CompositeDisposable();

        disposables.add(this.onServerError(err =>
            this.eventStream.post(new ObservableEvents.OmnisharpServerOnServerError(err))
        ));

        disposables.add(this.onError((message: protocol.ErrorMessage) =>
            this.eventStream.post(new ObservableEvents.OmnisharpServerOnError(message))
        ));

        disposables.add(this.onMsBuildProjectDiagnostics((message: protocol.MSBuildProjectDiagnostics) =>
            this.eventStream.post(new ObservableEvents.OmnisharpServerMsBuildProjectDiagnostics(message))
        ));

        disposables.add(this.onUnresolvedDependencies((message: protocol.UnresolvedDependenciesMessage) =>
            this.eventStream.post(new ObservableEvents.OmnisharpServerUnresolvedDependencies(message))
        ));

        disposables.add(this.onStderr((message: string) =>
            this.eventStream.post(new ObservableEvents.OmnisharpServerOnStdErr(message))
        ));

        disposables.add(this.onMultipleLaunchTargets((targets: LaunchTarget[]) =>
            this.eventStream.post(new ObservableEvents.OmnisharpOnMultipleLaunchTargets(targets))
        ));

        disposables.add(this.onBeforeServerInstall(() =>
            this.eventStream.post(new ObservableEvents.OmnisharpOnBeforeServerInstall())
        ));

        disposables.add(this.onBeforeServerStart(() => {
            this.eventStream.post(new ObservableEvents.OmnisharpOnBeforeServerStart());
        }));

        disposables.add(this.onServerStop(() =>
            this.eventStream.post(new ObservableEvents.OmnisharpServerOnStop())
        ));

        disposables.add(this.onServerStart(() => {
            this.eventStream.post(new ObservableEvents.OmnisharpServerOnStart());
        }));

        disposables.add(this.onProjectAdded(this.debounceUpdateProjectWithLeadingTrue));
        disposables.add(this.onProjectChange(this.debounceUpdateProjectWithLeadingTrue));
        disposables.add(this.onProjectRemoved(this.debounceUpdateProjectWithLeadingTrue));

        this._disposables = disposables;

        this._setState(ServerState.Starting);
        this._launchTarget = launchTarget;

        const solutionPath = launchTarget.target;
        const cwd = path.dirname(solutionPath);
        this._options = Options.Read();

        let args = [
            '-s', solutionPath,
            '--hostPID', process.pid.toString(),
            '--stdio',
            'DotNet:enablePackageRestore=false',
            '--encoding', 'utf-8',
            '--loglevel', this._options.loggingLevel
        ];

        if (this._options.waitForDebugger === true) {
            args.push('--debug');
        }

        let launchInfo: LaunchInfo;
        try {
            launchInfo = await this._omnisharpManager.GetOmniSharpLaunchInfo(this._options.path, serverUrl, latestVersionFileServerPath, installPath, this.extensionPath);
        }
        catch (error) {
            this.eventStream.post(new ObservableEvents.OmnisharpFailure(`Error occured in loading omnisharp from omnisharp.path\nCould not start the server due to ${error.toString()}`, error));
            return;
        }

        this.eventStream.post(new ObservableEvents.OmnisharpInitialisation(new Date(), solutionPath));
        this._fireEvent(Events.BeforeServerStart, solutionPath);

        try {
            let launchResult = await launchOmniSharp(cwd, args, launchInfo, this.platformInfo);
            this.eventStream.post(new ObservableEvents.OmnisharpLaunch(launchResult.monoVersion, launchResult.command, launchResult.process.pid));

            this._serverProcess = launchResult.process;
            this._delayTrackers = {};
            this._setState(ServerState.Started);
            this._fireEvent(Events.ServerStart, solutionPath);

            await this._doConnect();

            this._telemetryIntervalId = setInterval(() => this._reportTelemetry(), TelemetryReportingDelay);
            this._requestQueue.drain();
        }
        catch (err) {
            this._fireEvent(Events.ServerError, err);
            return this.stop();
        }
    }

    private debounceUpdateProjectWithLeadingTrue = () => {
        // Call the updateProjectInfo directly if it is the first time, otherwise debounce the request
        // This needs to be done so that we have a project information for the first incoming request

        if (this.firstUpdateProject) {
            this.updateProjectInfo();
        }
        else {
            this.updateProjectDebouncer.next(new ObservableEvents.ProjectModified());
        }
    }

    private updateProjectInfo = async () => {
        this.firstUpdateProject = false;
        let info = await serverUtils.requestWorkspaceInformation(this);
        //once we get the info, push the event into the event stream
        this.eventStream.post(new ObservableEvents.WorkspaceInformationUpdated(info));
    }

    public async stop(): Promise<void> {

        let cleanupPromise: Promise<void>;

        if (this._telemetryIntervalId !== undefined) {
            // Stop reporting telemetry
            clearInterval(this._telemetryIntervalId);
            this._telemetryIntervalId = undefined;
            this._reportTelemetry();
        }

        if (!this._serverProcess) {
            // nothing to kill
            cleanupPromise = Promise.resolve();
        }
        else if (process.platform === 'win32') {
            // when killing a process in windows its child
            // processes are *not* killed but become root
            // processes. Therefore we use TASKKILL.EXE
            cleanupPromise = new Promise<void>((resolve, reject) => {
                const killer = exec(`taskkill /F /T /PID ${this._serverProcess.pid}`, (err, stdout, stderr) => {
                    if (err) {
                        return reject(err);
                    }
                });

                killer.on('exit', resolve);
                killer.on('error', reject);
            });
        }
        else {
            // Kill Unix process and children
            cleanupPromise = utils.getUnixChildProcessIds(this._serverProcess.pid)
                .then(children => {
                    for (let child of children) {
                        process.kill(child, 'SIGTERM');
                    }

                    this._serverProcess.kill('SIGTERM');
                });
        }

        let disposables = this._disposables;
        this._disposables = null;

        return cleanupPromise.then(() => {
            this._serverProcess = null;
            this._setState(ServerState.Stopped);
            this._fireEvent(Events.ServerStop, this);
            if (disposables) {
                disposables.dispose();
            }
        });
    }

    public async restart(launchTarget: LaunchTarget = this._launchTarget): Promise<void> {
        if (launchTarget) {
            await this.stop();
            await this._start(launchTarget);
        }
    }

    public autoStart(preferredPath: string): Thenable<void> {
        return findLaunchTargets().then(async launchTargets => {
            // If there aren't any potential launch targets, we create file watcher and try to
            // start the server again once a *.sln, *.csproj, project.json, CSX or Cake file is created.
            if (launchTargets.length === 0) {
                return new Promise<void>((resolve, reject) => {
                    // 1st watch for files
                    let watcher = this.vscode.workspace.createFileSystemWatcher('{**/*.sln,**/*.csproj,**/project.json,**/*.csx,**/*.cake}',
                        /*ignoreCreateEvents*/ false,
                        /*ignoreChangeEvents*/ true,
                        /*ignoreDeleteEvents*/ true);

                    watcher.onDidCreate(uri => {
                        watcher.dispose();
                        resolve();
                    });
                }).then(() => {
                    // 2nd try again
                    return this.autoStart(preferredPath);
                });
            }

            // If there's more than one launch target, we start the server if one of the targets
            // matches the preferred path. Otherwise, we fire the "MultipleLaunchTargets" event,
            // which is handled in status.ts to display the launch target selector.
            if (launchTargets.length > 1 && preferredPath) {

                for (let launchTarget of launchTargets) {
                    if (launchTarget.target === preferredPath) {
                        // start preferred path
                        return this.restart(launchTarget);
                    }
                }

                this._fireEvent(Events.MultipleLaunchTargets, launchTargets);
                return Promise.reject<void>(undefined);
            }

            // If there's only one target, just start
            return this.restart(launchTargets[0]);
        });
    }

    // --- requests et al

    public async makeRequest<TResponse>(command: string, data?: any, token?: CancellationToken): Promise<TResponse> {

        if (this._getState() !== ServerState.Started) {
            return Promise.reject<TResponse>('server has been stopped or not started');
        }

        let startTime: number;
        let request: Request;

        let promise = new Promise<TResponse>((resolve, reject) => {
            startTime = Date.now();

            request = {
                command,
                data,
                onSuccess: value => resolve(value),
                onError: err => reject(err)
            };

            this._requestQueue.enqueue(request);
        });

        if (token) {
            token.onCancellationRequested(() => {
                this._requestQueue.cancelRequest(request);
            });
        }

        return promise.then(response => {
            let endTime = Date.now();
            let elapsedTime = endTime - startTime;
            this._recordRequestDelay(command, elapsedTime);

            return response;
        });
    }

    private async _doConnect(): Promise<void> {

        this._serverProcess.stderr.on('data', (data: any) => {
            this._fireEvent('stderr', String(data));
        });

        this._readLine = createInterface({
            input: this._serverProcess.stdout,
            output: this._serverProcess.stdin,
            terminal: false
        });

        const promise = new Promise<void>((resolve, reject) => {
            let listener: Disposable;

            // Convert the timeout from the seconds to milliseconds, which is required by setTimeout().
            const timeoutDuration = this._options.projectLoadTimeout * 1000;

            // timeout logic
            const handle = setTimeout(() => {
                if (listener) {
                    listener.dispose();
                }

                reject(new Error("OmniSharp server load timed out. Use the 'omnisharp.projectLoadTimeout' setting to override the default delay (one minute)."));
            }, timeoutDuration);

            // handle started-event
            listener = this.onOmnisharpStart(() => {
                if (listener) {
                    listener.dispose();
                }

                clearTimeout(handle);
                resolve();
            });
        });

        const lineReceived = this._onLineReceived.bind(this);

        this._readLine.addListener('line', lineReceived);

        this._disposables.add(new Disposable(() => {
            this._readLine.removeListener('line', lineReceived);
        }));

        return promise;
    }

    private _onLineReceived(line: string) {
        line = line.trim();

        if (line[0] !== '{') {
            this.eventStream.post(new ObservableEvents.OmnisharpServerMessage(line));
            return;
        }

        let packet: protocol.WireProtocol.Packet;
        try {
            packet = JSON.parse(line);
        }
        catch (err) {
            // This isn't JSON
            return;
        }

        if (!packet.Type) {
            // Bogus packet
            return;
        }

        switch (packet.Type) {
            case 'response':
                this._handleResponsePacket(<protocol.WireProtocol.ResponsePacket>packet);
                break;
            case 'event':
                this._handleEventPacket(<protocol.WireProtocol.EventPacket>packet);
                break;
            default:
                this.eventStream.post(new ObservableEvents.OmnisharpServerMessage(`Unknown packet type: ${packet.Type}`));
                break;
        }
    }

    private _handleResponsePacket(packet: protocol.WireProtocol.ResponsePacket) {
        const request = this._requestQueue.dequeue(packet.Command, packet.Request_seq);

        if (!request) {
            this.eventStream.post(new ObservableEvents.OmnisharpServerMessage(`Received response for ${packet.Command} but could not find request.`));
            return;
        }

        this.eventStream.post(new ObservableEvents.OmnisharpServerVerboseMessage(`handleResponse: ${packet.Command} (${packet.Request_seq})`));

        if (packet.Success) {
            request.onSuccess(packet.Body);
        }
        else {
            request.onError(packet.Message || packet.Body);
        }

        this._requestQueue.drain();
    }

    private _handleEventPacket(packet: protocol.WireProtocol.EventPacket): void {
        if (packet.Event === 'log') {
            const entry = <{ LogLevel: string; Name: string; Message: string; }>packet.Body;
            this.eventStream.post(new ObservableEvents.OmnisharpEventPacketReceived(entry.LogLevel, entry.Name, entry.Message));
        }
        else {
            // fwd all other events
            this._fireEvent(packet.Event, packet.Body);
        }
    }

    private _makeRequest(request: Request) {
        const id = OmniSharpServer._nextId++;

        const requestPacket: protocol.WireProtocol.RequestPacket = {
            Type: 'request',
            Seq: id,
            Command: request.command,
            Arguments: request.data
        };

        this.eventStream.post(new ObservableEvents.OmnisharpRequestMessage(request, id));
        this._serverProcess.stdin.write(JSON.stringify(requestPacket) + '\n');
        return id;
    }
}<|MERGE_RESOLUTION|>--- conflicted
+++ resolved
@@ -90,26 +90,13 @@
     private _omnisharpManager: OmnisharpManager;
     private updateProjectDebouncer = new Subject<ObservableEvents.ProjectModified>();
     private firstUpdateProject: boolean;
-<<<<<<< HEAD
-    private vscode: vscode;
-    private extensionPath: string;
-
-    constructor(vscode: vscode, networkSettingsProvider: NetworkSettingsProvider, eventStream: EventStream, packageJSON: any, platformInfo: PlatformInformation, extensionPath: string) {
-        this.eventStream = eventStream;
-        this.vscode = vscode;
-=======
-
-    constructor(private vscode: vscode, networkSettingsProvider: NetworkSettingsProvider, private eventStream: EventStream, packageJSON: any, private platformInfo: PlatformInformation) {
->>>>>>> 94d07b6f
+
+    constructor(private vscode: vscode, networkSettingsProvider: NetworkSettingsProvider, private eventStream: EventStream, packageJSON: any, private platformInfo: PlatformInformation, private extensionPath: string) {
         this._requestQueue = new RequestQueueCollection(this.eventStream, 8, request => this._makeRequest(request));
         let downloader = new OmnisharpDownloader(networkSettingsProvider, this.eventStream, platformInfo, packageJSON, extensionPath);
         this._omnisharpManager = new OmnisharpManager(downloader, platformInfo);
         this.updateProjectDebouncer.debounceTime(1500).subscribe((event) => { this.updateProjectInfo(); });
         this.firstUpdateProject = true;
-<<<<<<< HEAD
-        this.extensionPath = extensionPath;
-=======
->>>>>>> 94d07b6f
     }
 
     public isRunning(): boolean {
