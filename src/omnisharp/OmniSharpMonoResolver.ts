--- conflicted
+++ resolved
@@ -19,12 +19,8 @@
     private async configureEnvironmentAndGetInfo(options: Options): Promise<HostExecutableInformation> {
         const env = { ...process.env };
         let monoPath: string;
-<<<<<<< HEAD
 
-        if (options.monoPath !== undefined) {
-=======
-        if (options.useGlobalMono !== "never" && options.monoPath.length > 0) {
->>>>>>> 1d477d2e
+        if (options.monoPath.length > 0) {
             env['PATH'] = path.join(options.monoPath, 'bin') + path.delimiter + env['PATH'];
             env['MONO_GAC_PREFIX'] = options.monoPath;
             monoPath = options.monoPath;
@@ -40,7 +36,6 @@
     }
 
     public async getHostExecutableInfo(options: Options): Promise<HostExecutableInformation> {
-<<<<<<< HEAD
         const monoInfo = await this.configureEnvironmentAndGetInfo(options);
         const isValid = monoInfo.version && satisfies(monoInfo.version, `>=${this.minimumMonoVersion}`);
 
@@ -50,24 +45,6 @@
                 ? "Update the \"omnisharp.monoPath\" setting to point to the folder containing Mono's '/bin' folder."
                 : "Ensure that Mono's '/bin' folder is added to your environment's PATH variable.";
             throw new Error(`Unable to find Mono. ${suggestedAction}`);
-=======
-        let monoInfo = await this.configureEnvironmentAndGetInfo(options);
-        let isValid = monoInfo.version && satisfies(monoInfo.version, `>=${this.minimumMonoVersion}`);
-        if (options.useGlobalMono === "always") {
-            let isMissing = monoInfo.version === undefined;
-            if (isMissing) {
-                const suggestedAction = options.monoPath.length > 0
-                    ? "Update the \"omnisharp.monoPath\" setting to point to the folder containing Mono's '/bin' folder."
-                    : "Ensure that Mono's '/bin' folder is added to your environment's PATH variable.";
-                throw new Error(`Unable to find Mono. ${suggestedAction}`);
-            }
-
-            if (!isValid) {
-                throw new Error(`Found Mono version ${monoInfo.version}. Cannot start OmniSharp because Mono version >=${this.minimumMonoVersion} is required.`);
-            }
-
-            return monoInfo;
->>>>>>> 1d477d2e
         }
 
         if (!isValid) {
