--- conflicted
+++ resolved
@@ -36,14 +36,6 @@
         public enableAsyncCompletion: boolean,
         public analyzeOpenDocumentsOnly: boolean,
         public useSemanticHighlighting: boolean,
-<<<<<<< HEAD
-        public razorPluginPath?: string,
-        public defaultLaunchSolution?: string,
-        public monoPath?: string,
-        public excludePaths?: string[],
-        public maxProjectFileCountForDiagnosticAnalysis?: number | null,
-        public enableLspDriver?: boolean | null) {
-=======
         public inlayHintsEnableForParameters: boolean,
         public inlayHintsForLiteralParameters: boolean,
         public inlayHintsForObjectCreationParameters: boolean,
@@ -66,8 +58,8 @@
         public excludePaths: string[],
         public maxProjectFileCountForDiagnosticAnalysis: number,
         public testRunSettings: string,
-        public dotNetCliPaths: string[]) {
->>>>>>> b87cb285
+        public dotNetCliPaths: string[],
+        public enableLspDriver?: boolean | null) {
     }
 
     public static Read(vscode: vscode): Options {
@@ -214,12 +206,9 @@
             dotnetPath,
             excludePaths,
             maxProjectFileCountForDiagnosticAnalysis,
-<<<<<<< HEAD
+            testRunSettings,
+            dotNetCliPaths,
             enableLspDriver
-=======
-            testRunSettings,
-            dotNetCliPaths
->>>>>>> b87cb285
         );
     }
 
