--- conflicted
+++ resolved
@@ -332,15 +332,9 @@
             emitEntryPoint: true
         },
         dependencies: {
-<<<<<<< HEAD
-            "Microsoft.VisualStudio.clrdbg": "14.0.25229-preview-2963841",
-            "Microsoft.VisualStudio.clrdbg.MIEngine": "14.0.30401-preview-1",
-            "Microsoft.VisualStudio.OpenDebugAD7": "1.0.20527-preview-1",
-=======
             "Microsoft.VisualStudio.clrdbg": "14.0.25320-preview-3008693",
             "Microsoft.VisualStudio.clrdbg.MIEngine": "14.0.30520-preview-9",
-            "Microsoft.VisualStudio.OpenDebugAD7": "1.0.20520-preview-3",
->>>>>>> 90dca207
+            "Microsoft.VisualStudio.OpenDebugAD7": "1.0.20527-preview-1",
             "NETStandard.Library": "1.5.0-rc2-24027",
             "Newtonsoft.Json": "7.0.1",
             "Microsoft.VisualStudio.Debugger.Interop.Portable": "1.0.1",
