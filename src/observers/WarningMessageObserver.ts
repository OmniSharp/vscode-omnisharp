--- conflicted
+++ resolved
@@ -21,14 +21,7 @@
     constructor(private vscode: vscode, private scheduler?: Scheduler) {
         this.options = this.readOmniSharpOptions();
         this.warningMessageDebouncer = new Subject<BaseEvent>();
-<<<<<<< HEAD
         this.setupDebounceHandler();
-=======
-        this.warningMessageDebouncer.debounceTime(1500, scheduler).subscribe(async event => {
-            let message = "Some projects have trouble loading. Please review the output for more details.";
-            await showWarningMessage(this.vscode, message, { title: "Show Output", command: 'o.showOutput' });
-        });
->>>>>>> 8161ce83
     }
     
     public post = (event: BaseEvent) => {
