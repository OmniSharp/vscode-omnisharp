--- conflicted
+++ resolved
@@ -13,12 +13,8 @@
 } 
 
 export class WarningMessageObserver {
-<<<<<<< HEAD
-    private _messageHandle: NodeJS.Timer;
-    private subject: Subject<ObservableEvent.BaseEvent>;
-=======
+
     private warningMessageDebouncer: Subject<BaseEvent>;
->>>>>>> 439b1d1f
 
     constructor(private vscode: vscode, scheduler?: Scheduler) {
         this.subject = new Subject<ObservableEvent.BaseEvent>();
