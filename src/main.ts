--- conflicted
+++ resolved
@@ -55,11 +55,8 @@
 import { GlobalBrokeredServiceContainer } from '@microsoft/servicehub-framework';
 import { CSharpExtensionExports, OmnisharpExtensionExports } from './csharpExtensionExports';
 import { csharpDevkitExtensionId, getCSharpDevKit } from './utils/getCSharpDevKit';
-<<<<<<< HEAD
+import { BlazorDebugConfigurationProvider } from './razor/src/blazorDebug/blazorDebugConfigurationProvider';
 import { RoslynLanguageServerExport } from './lsptoolshost/roslynLanguageServerExportChannel';
-=======
-import { BlazorDebugConfigurationProvider } from './razor/src/blazorDebug/blazorDebugConfigurationProvider';
->>>>>>> cd3e7cc8
 
 export async function activate(
     context: vscode.ExtensionContext
@@ -300,14 +297,11 @@
             },
             profferBrokeredServices: (container) => profferBrokeredServices(context, container),
             logDirectory: context.logUri.fsPath,
-<<<<<<< HEAD
+            determineBrowserType: BlazorDebugConfigurationProvider.determineBrowserType,
             experimental: {
                 sendServerRequest: async (t, p, ct) => await languageServerExport.sendRequest(t, p, ct),
                 serverExecutablePath: async () => await languageServerExport.serverExecutablePath(),
             },
-=======
-            determineBrowserType: BlazorDebugConfigurationProvider.determineBrowserType,
->>>>>>> cd3e7cc8
         };
     } else {
         return {
