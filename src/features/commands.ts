--- conflicted
+++ resolved
@@ -22,15 +22,9 @@
 } from '../omnisharp/loggingEvents';
 import { EventStream } from '../eventStream';
 import { PlatformInformation } from '../shared/platform';
-<<<<<<< HEAD
 import CompositeDisposable from '../compositeDisposable';
 import OptionProvider from '../shared/observers/optionProvider';
-import reportIssue from './reportIssue';
-=======
-import CompositeDisposable from '../CompositeDisposable';
-import OptionProvider from '../shared/observers/OptionProvider';
 import reportIssue from '../shared/reportIssue';
->>>>>>> 32917c20
 import { IHostExecutableResolver } from '../shared/constants/IHostExecutableResolver';
 import { getDotnetInfo } from '../shared/utils/getDotnetInfo';
 import { getDecompilationAuthorization, resetDecompilationAuthorization } from '../omnisharp/decompilationPrompt';
@@ -74,7 +68,6 @@
     );
 
     // Register command for generating tasks.json and launch.json assets.
-<<<<<<< HEAD
     disposable.add(
         vscode.commands.registerCommand('dotnet.generateAssets', async (selectedIndex) =>
             generateAssets(workspaceInformationProvider, selectedIndex)
@@ -86,7 +79,6 @@
             reportIssue(
                 vscode,
                 context.extension.packageJSON.version,
-                eventStream,
                 getDotnetInfo,
                 platformInfo.isValidPlatformForMono(),
                 optionProvider.GetLatestOptions(),
@@ -101,13 +93,6 @@
             showDecompilationTerms(context, server, optionProvider)
         )
     );
-=======
-    disposable.add(vscode.commands.registerCommand('dotnet.generateAssets', async (selectedIndex) => generateAssets(workspaceInformationProvider, selectedIndex)));
-
-    disposable.add(vscode.commands.registerCommand('csharp.reportIssue', async () => reportIssue(vscode, context.extension.packageJSON.version, getDotnetInfo, platformInfo.isValidPlatformForMono(), optionProvider.GetLatestOptions(), dotnetResolver, monoResolver)));
-
-    disposable.add(vscode.commands.registerCommand('csharp.showDecompilationTerms', async () => showDecompilationTerms(context, server, optionProvider)));
->>>>>>> 32917c20
 
     return new CompositeDisposable(disposable);
 }
