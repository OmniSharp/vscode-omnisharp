/*---------------------------------------------------------------------------------------------
 *  Copyright (c) Microsoft Corporation. All rights reserved.
 *  Licensed under the MIT License. See License.txt in the project root for license information.
 *--------------------------------------------------------------------------------------------*/

'use strict';

import {OmnisharpServer} from '../omnisharp/server';
import * as serverUtils from '../omnisharp/utils';
import {findLaunchTargets} from '../omnisharp/launcher';
import * as cp from 'child_process';
import * as fs from 'fs-extra-promise';
import * as path from 'path';
import * as protocol from '../omnisharp/protocol';
import * as vscode from 'vscode';
import * as dotnetTest from './dotnetTest'
<<<<<<< HEAD
import {DotNetAttachItemsProviderFactory, AttachPicker, RemoteAttachPicker} from './processPicker'
=======
import {DotNetAttachItemsProviderFactory, AttachPicker} from './processPicker';
import {generateAssets} from '../assets';
>>>>>>> ef47cbe8

let channel = vscode.window.createOutputChannel('.NET');

export default function registerCommands(server: OmnisharpServer, extensionPath: string) {
    let d1 = vscode.commands.registerCommand('o.restart', () => restartOmniSharp(server));
    let d2 = vscode.commands.registerCommand('o.pickProjectAndStart', () => pickProjectAndStart(server));
    let d3 = vscode.commands.registerCommand('o.showOutput', () => server.getChannel().show(vscode.ViewColumn.Three));
    let d4 = vscode.commands.registerCommand('dotnet.restore', () => dotnetRestoreAllProjects(server));

    // register empty handler for csharp.installDebugger
    // running the command activates the extension, which is all we need for installation to kickoff
    let d5 = vscode.commands.registerCommand('csharp.downloadDebugger', () => { });

    // register two commands for running and debugging xunit tests
    let d6 = dotnetTest.registerDotNetTestRunCommand(server);
    let d7 = dotnetTest.registerDotNetTestDebugCommand(server);

    // register process picker for attach
    let attachItemsProvider = DotNetAttachItemsProviderFactory.Get();
    let attacher = new AttachPicker(attachItemsProvider);
    let d8 = vscode.commands.registerCommand('csharp.listProcess', () => attacher.ShowAttachEntries());
    let d9 = vscode.commands.registerCommand('csharp.listRemoteProcess', (args) => RemoteAttachPicker.ShowAttachEntries(args));

<<<<<<< HEAD
=======
    // Register command for generating tasks.json and launch.json assets.
    let d9 = vscode.commands.registerCommand('dotnet.generateAssets', () => generateAssets(server));

>>>>>>> ef47cbe8
    return vscode.Disposable.from(d1, d2, d3, d4, d5, d6, d7, d8, d9);
}

function restartOmniSharp(server: OmnisharpServer) {
    if (server.isRunning()) {
        server.restart();
    }
    else {
        server.autoStart('');
    }
}

function pickProjectAndStart(server: OmnisharpServer) {

    return findLaunchTargets().then(targets => {

        let currentPath = server.getSolutionPathOrFolder();
        if (currentPath) {
            for (let target of targets) {
                if (target.target === currentPath) {
                    target.label = `\u2713 ${target.label}`;
                }
            }
        }

        return vscode.window.showQuickPick(targets, {
            matchOnDescription: true,
            placeHolder: `Select 1 of ${targets.length} projects`
        }).then(launchTarget => {
            if (launchTarget) {
                return server.restart(launchTarget);
            }
        });
    });
}

interface Command {
    label: string;
    description: string;
    execute(): Thenable<any>;
}

function projectsToCommands(projects: protocol.DotNetProject[]): Promise<Command>[] {
    return projects.map(project => {
        let projectDirectory = project.Path;

        return fs.lstatAsync(projectDirectory).then(stats => {
            if (stats.isFile()) {
                projectDirectory = path.dirname(projectDirectory);
            }

            return {
                label: `dotnet restore - (${project.Name || path.basename(project.Path)})`,
                description: projectDirectory,
                execute() {
                    return dotnetRestore(projectDirectory);
                }
            };
        });
    });
}

export function dotnetRestoreAllProjects(server: OmnisharpServer) {

    if (!server.isRunning()) {
        return Promise.reject('OmniSharp server is not running.');
    }

    return serverUtils.requestWorkspaceInformation(server).then(info => {

        if (!info.DotNet || info.DotNet.Projects.length < 1) {
            return Promise.reject("No .NET Core projects found");
        }

        let commandPromises = projectsToCommands(info.DotNet.Projects);

        return Promise.all(commandPromises).then(commands => {
            return vscode.window.showQuickPick(commands);
        }).then(command => {
            if (command) {
                return command.execute();
            }
        });
    });
}

export function dotnetRestoreForProject(server: OmnisharpServer, fileName: string) {

    if (!server.isRunning()) {
        return Promise.reject('OmniSharp server is not running.');
    }

    return serverUtils.requestWorkspaceInformation(server).then(info => {

        if (!info.DotNet || info.DotNet.Projects.length < 1) {
            return Promise.reject("No .NET Core projects found");
        }

        let directory = path.dirname(fileName);

        for (let project of info.DotNet.Projects) {
            if (project.Path === directory) {
                return dotnetRestore(directory, fileName);
            }
        }
    });
}

function dotnetRestore(cwd: string, fileName?: string) {
    return new Promise<void>((resolve, reject) => {
        channel.clear();
        channel.show();

        let cmd = 'dotnet';
        let args = ['restore'];

        if (fileName) {
            args.push(fileName);
        }

        let dotnet = cp.spawn(cmd, args, { cwd: cwd, env: process.env });

        function handleData(stream: NodeJS.ReadableStream) {
            stream.on('data', chunk => {
                channel.append(chunk.toString());
            });

            stream.on('err', err => {
                channel.append(`ERROR: ${err}`);
            });
        }

        handleData(dotnet.stdout);
        handleData(dotnet.stderr);

        dotnet.on('close', (code, signal) => {
            channel.appendLine(`Done: ${code}.`);
            resolve();
        });

        dotnet.on('error', err => {
            channel.appendLine(`ERROR: ${err}`);
            reject(err)
        });
    });
}<|MERGE_RESOLUTION|>--- conflicted
+++ resolved
@@ -14,12 +14,8 @@
 import * as protocol from '../omnisharp/protocol';
 import * as vscode from 'vscode';
 import * as dotnetTest from './dotnetTest'
-<<<<<<< HEAD
 import {DotNetAttachItemsProviderFactory, AttachPicker, RemoteAttachPicker} from './processPicker'
-=======
-import {DotNetAttachItemsProviderFactory, AttachPicker} from './processPicker';
 import {generateAssets} from '../assets';
->>>>>>> ef47cbe8
 
 let channel = vscode.window.createOutputChannel('.NET');
 
@@ -41,15 +37,11 @@
     let attachItemsProvider = DotNetAttachItemsProviderFactory.Get();
     let attacher = new AttachPicker(attachItemsProvider);
     let d8 = vscode.commands.registerCommand('csharp.listProcess', () => attacher.ShowAttachEntries());
-    let d9 = vscode.commands.registerCommand('csharp.listRemoteProcess', (args) => RemoteAttachPicker.ShowAttachEntries(args));
-
-<<<<<<< HEAD
-=======
     // Register command for generating tasks.json and launch.json assets.
     let d9 = vscode.commands.registerCommand('dotnet.generateAssets', () => generateAssets(server));
+    let d10 = vscode.commands.registerCommand('csharp.listRemoteProcess', (args) => RemoteAttachPicker.ShowAttachEntries(args));
 
->>>>>>> ef47cbe8
-    return vscode.Disposable.from(d1, d2, d3, d4, d5, d6, d7, d8, d9);
+    return vscode.Disposable.from(d1, d2, d3, d4, d5, d6, d7, d8, d9, d10);
 }
 
 function restartOmniSharp(server: OmnisharpServer) {
