--- conflicted
+++ resolved
@@ -13,13 +13,8 @@
 import * as path from 'path';
 import * as protocol from '../omnisharp/protocol';
 import * as vscode from 'vscode';
-<<<<<<< HEAD
 import * as dotnetTest from './dotnetTest'
 import {DotNetAttachItemsProviderFactory, AttachPicker, RemoteAttachPicker} from './processPicker'
-=======
-import * as dotnetTest from './dotnetTest';
-import {DotNetAttachItemsProviderFactory, AttachPicker} from './processPicker';
->>>>>>> e0c3c52d
 import {generateAssets} from '../assets';
 
 let channel = vscode.window.createOutputChannel('.NET');
