/*---------------------------------------------------------------------------------------------
 *  Copyright (c) Microsoft Corporation. All rights reserved.
 *  Licensed under the MIT License. See License.txt in the project root for license information.
 *--------------------------------------------------------------------------------------------*/

import { Command } from 'vscode';
import * as lsp from 'vscode-languageserver-protocol';
import { CodeAction } from 'vscode-languageserver-protocol';
import { ProjectConfigurationMessage } from '../shared/projectConfiguration';

export interface WorkspaceDebugConfigurationParams {
    /**
     * Workspace path containing the solution/projects to get debug information for.
     * This will be important eventually for multi-workspace support.
     * If not provided, configurations are returned for the workspace the server was initialized for.
     */
    workspacePath: lsp.URI | undefined;
}

export interface ProjectDebugConfiguration {
    /**
     * The absolute path to the project file.
     */
    projectPath: string;

    /**
     * The absolute path to the solution file.
     */
    solutionPath: string | null;

    /**
     * The absolute path to the output assembly dll.
     */
    outputPath: string;

    /**
     * User readable name of the project.  Includes information like TFM.
     */
    projectName: string;

    /**
     * If the project is targeting .net core.
     */
    targetsDotnetCore: boolean;

    /**
     * Whether the project is executable.
     */
    isExe: boolean;
}

export interface OnAutoInsertParams {
    _vs_textDocument: lsp.TextDocumentIdentifier;
    _vs_position: lsp.Position;
    _vs_ch: string;
    _vs_options: lsp.FormattingOptions;
}

export interface OnAutoInsertResponseItem {
    _vs_textEditFormat: lsp.InsertTextFormat;
    _vs_textEdit: lsp.TextEdit;
}

export interface RegisterSolutionSnapshotResponseItem {
    /**
     * Represents a solution snapshot.
     */
    id: lsp.integer;
}

export interface RunTestsParams extends lsp.WorkDoneProgressParams, lsp.PartialResultParams {
    /**
     * The text document containing the tests to run.
     */
    textDocument: lsp.TextDocumentIdentifier;

    /**
     * The range encompasing the test methods to run.
     * Note that this does not have to only include tests, for example this could be a range representing a class.
     */
    range: lsp.Range;

    /**
     * Whether the request should attempt to call back to the client to attach a debugger before running the tests.
     */
    attachDebugger: boolean;

    /**
     * The absolute path to a .runsettings file to configure the test run.
     */
    runSettingsPath?: string;
}

export interface TestProgress {
    /**
     * The total number of tests passed at the time of the report.
     */
    testsPassed: number;
    /**
     * The total number of tests failed at the time of the report.
     */
    testsFailed: number;
    /**
     * The total number of tests skipped at the time of the report.
     */
    testsSkipped: number;
    /**
     * The total number of tests that will eventually be run.
     */
    totalTests: number;
}

export interface RunTestsPartialResult {
    stage: string;
    message: string;
    progress?: TestProgress;
}

export interface DebugAttachParams {
    processId: number;
}

export interface DebugAttachResult {
    didAttach: boolean;
}

export interface OpenSolutionParams {
    solution: lsp.DocumentUri;
}

export interface OpenProjectParams {
    projects: lsp.DocumentUri[];
}

export interface ShowToastNotificationParams {
    messageType: lsp.MessageType;
    message: string;
    commands: Command[];
}

export interface BuildOnlyDiagnosticIdsResult {
    ids: string[];
}

<<<<<<< HEAD
export interface RoslynFixAllCodeAction extends CodeAction {
    scope: string;
=======
export interface NamedPipeInformation {
    pipeName: string;
>>>>>>> 67691f87
}

export namespace WorkspaceDebugConfigurationRequest {
    export const method = 'workspace/debugConfiguration';
    export const messageDirection: lsp.MessageDirection = lsp.MessageDirection.clientToServer;
    export const type = new lsp.RequestType<WorkspaceDebugConfigurationParams, ProjectDebugConfiguration[], void>(
        method
    );
}

export namespace OnAutoInsertRequest {
    export const method = 'textDocument/_vs_onAutoInsert';
    export const messageDirection: lsp.MessageDirection = lsp.MessageDirection.clientToServer;
    export const type = new lsp.RequestType<OnAutoInsertParams, OnAutoInsertResponseItem, void>(method);
}

export namespace RegisterSolutionSnapshotRequest {
    export const method = 'workspace/_vs_registerSolutionSnapshot';
    export const messageDirection: lsp.MessageDirection = lsp.MessageDirection.clientToServer;
    export const type = new lsp.RequestType0<RegisterSolutionSnapshotResponseItem, void>(method);
}

export namespace ProjectInitializationCompleteNotification {
    export const method = 'workspace/projectInitializationComplete';
    export const messageDirection: lsp.MessageDirection = lsp.MessageDirection.serverToClient;
    export const type = new lsp.NotificationType(method);
}

export namespace ProjectConfigurationNotification {
    export const method = 'workspace/projectConfigurationTelemetry';
    export const messageDirection: lsp.MessageDirection = lsp.MessageDirection.serverToClient;
    export const type = new lsp.NotificationType<ProjectConfigurationMessage>(method);
}

export namespace ShowToastNotification {
    export const method = 'window/_roslyn_showToast';
    export const messageDirection: lsp.MessageDirection = lsp.MessageDirection.serverToClient;
    export const type = new lsp.NotificationType<ShowToastNotificationParams>(method);
}

export namespace RunTestsRequest {
    export const method = 'textDocument/runTests';
    export const messageDirection: lsp.MessageDirection = lsp.MessageDirection.clientToServer;
    export const type = new lsp.ProtocolRequestType<
        RunTestsParams,
        RunTestsPartialResult[],
        RunTestsPartialResult,
        void,
        void
    >(method);
}

export namespace DebugAttachRequest {
    export const method = 'workspace/attachDebugger';
    export const messageDirection: lsp.MessageDirection = lsp.MessageDirection.serverToClient;
    export const type = new lsp.RequestType<DebugAttachParams, DebugAttachResult, void>(method);
}

export namespace OpenSolutionNotification {
    export const method = 'solution/open';
    export const messageDirection: lsp.MessageDirection = lsp.MessageDirection.clientToServer;
    export const type = new lsp.NotificationType<OpenSolutionParams>(method);
}

export namespace OpenProjectNotification {
    export const method = 'project/open';
    export const messageDirection: lsp.MessageDirection = lsp.MessageDirection.clientToServer;
    export const type = new lsp.NotificationType<OpenProjectParams>(method);
}

export namespace BuildOnlyDiagnosticIdsRequest {
    export const method = 'workspace/buildOnlyDiagnosticIds';
    export const messageDirection: lsp.MessageDirection = lsp.MessageDirection.clientToServer;
    export const type = new lsp.RequestType0<BuildOnlyDiagnosticIdsResult, void>(method);
}

export namespace CodeActionFixAllResolveRequest {
    export const method = 'codeAction/resolveFixAll';
    export const messageDirection: lsp.MessageDirection = lsp.MessageDirection.clientToServer;
    export const type = new lsp.RequestType<RoslynFixAllCodeAction, RoslynFixAllCodeAction, void>(method);
}<|MERGE_RESOLUTION|>--- conflicted
+++ resolved
@@ -142,13 +142,12 @@
     ids: string[];
 }
 
-<<<<<<< HEAD
 export interface RoslynFixAllCodeAction extends CodeAction {
     scope: string;
-=======
+}
+
 export interface NamedPipeInformation {
     pipeName: string;
->>>>>>> 67691f87
 }
 
 export namespace WorkspaceDebugConfigurationRequest {
