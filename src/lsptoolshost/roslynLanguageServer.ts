/*---------------------------------------------------------------------------------------------
 *  Copyright (c) Microsoft Corporation. All rights reserved.
 *  Licensed under the MIT License. See License.txt in the project root for license information.
 *--------------------------------------------------------------------------------------------*/

import * as vscode from 'vscode';
import * as fs from 'fs';
import * as path from 'path';
import * as cp from 'child_process';
import { registerCommands } from './commands';
import { UriConverter } from './uriConverter';

import {
    DidOpenTextDocumentNotification,
    DidChangeTextDocumentNotification,
    DidCloseTextDocumentNotification,
    LanguageClient,
    LanguageClientOptions,
    ServerOptions,
    DidCloseTextDocumentParams,
    DidOpenTextDocumentParams,
    DidChangeTextDocumentParams,
    State,
    Trace,
} from 'vscode-languageclient/node';
import { PlatformInformation } from '../shared/platform';
import { DotnetResolver } from '../shared/DotnetResolver';
import OptionProvider from '../shared/observers/OptionProvider';
import { DynamicFileInfoHandler } from '../razor/src/DynamicFile/DynamicFileInfoHandler';
import ShowInformationMessage from '../shared/observers/utils/ShowInformationMessage';

let _languageServer: RoslynLanguageServer;
let _channel: vscode.OutputChannel;
let _traceChannel: vscode.OutputChannel;

const greenExtensionId = "ms-dotnettools.visual-studio-green";

export class RoslynLanguageServer {

    public static readonly roslynDidOpenCommand: string = 'roslyn.openRazorCSharp';
    public static readonly roslynDidChangeCommand: string = 'roslyn.changeRazorCSharp';
    public static readonly roslynDidCloseCommand: string = 'roslyn.closeRazorCSharp';

    private static readonly provideRazorDynamicFileInfoMethodName: string = 'razor/provideDynamicFileInfo';
    private static readonly removeRazorDynamicFileInfoMethodName: string = 'razor/removeDynamicFileInfo';

    /**
     * The timeout for stopping the language server (in ms).
     */
    private static _stopTimeout: number = 10000;
    private _languageClient: LanguageClient | undefined;

    /**
     * Flag indicating if green was installed the last time we activated.
     * Used to determine if we need to restart the server on extension changes.
     */
    private _wasActivatedWithGreen: boolean | undefined;

    constructor(
        private platformInfo: PlatformInformation,
        private optionProvider: OptionProvider,
        private context: vscode.ExtensionContext,
    ) {
        // subscribe to extension change events so that we can get notified if green is added/removed later.
        this.context.subscriptions.push(vscode.extensions.onDidChange(async () => {
            let vsGreenExtension = vscode.extensions.getExtension(greenExtensionId);

            if (this._wasActivatedWithGreen === undefined) {
                // Haven't activated yet.
                return;
            }

            const title = 'Restart Language Server';
            const command = 'dotnet.restartServer';
            if (vsGreenExtension && !this._wasActivatedWithGreen) {
                // We previously started without green and its now installed.
                // Offer a prompt to restart the server to use green.
                _channel.appendLine(`Detected new installation of ${greenExtensionId}`);
                let message = `Detected installation of ${greenExtensionId}. Would you like to relaunch the language server for added features?`;
                ShowInformationMessage(vscode, message, { title, command });
            } else {
                // Any other change to extensions is irrelevant - an uninstall requires a reload of the window
                // which will automatically restart this extension too.
            }
        }));
    }

    /**
     * Resolves server options and starts the dotnet language server process.
     */
    public async start(): Promise<void> {
        const dotnetResolver = new DotnetResolver(this.platformInfo);

        let options = this.optionProvider.GetLatestOptions();
        let resolvedDotnet = await dotnetResolver.getHostExecutableInfo(options);
        _channel.appendLine("Dotnet version: " + resolvedDotnet.version);

        let solutions = await vscode.workspace.findFiles('*.sln', '**/node_modules/**', 1);
        let solutionPath: vscode.Uri | undefined = solutions[0];

        if (solutionPath) {
            _channel.appendLine(`Found solution ${solutionPath}`);
        }

        let logLevel = options.languageServerOptions.logLevel;
        const languageClientTraceLevel = Trace.fromString(logLevel);

        let serverOptions: ServerOptions = async () => {
            return await this.startServer(solutionPath, logLevel);
        };

        let documentSelector = options.languageServerOptions.documentSelector;

        // Options to control the language client
        let clientOptions: LanguageClientOptions = {
            // Register the server for plain csharp documents
            documentSelector: documentSelector,
            synchronize: {
                // Notify the server about file changes to '.clientrc files contain in the workspace
                fileEvents: vscode.workspace.createFileSystemWatcher('**/*.*')
            },
            traceOutputChannel: _traceChannel,
            outputChannel: _channel,
            uriConverters: {
                // VSCode encodes the ":" as "%3A" in file paths, for example "file:///c%3A/Users/dabarbet/source/repos/ConsoleApp8/ConsoleApp8/Program.cs".
                // System.Uri does not decode the LocalPath property correctly into a valid windows path, instead you get something like
                // "/c:/Users/dabarbet/source/repos/ConsoleApp8/ConsoleApp8/Program.cs" (note the incorrect forward slashes and prepended "/").
                // Properly decoded, it would look something like "c:\Users\dabarbet\source\repos\ConsoleApp8\ConsoleApp8\Program.cs"
                // So instead we decode the URI here before sending to the server.
                code2Protocol: UriConverter.serialize,
                protocol2Code: UriConverter.deserialize,
            }
        };

        // Create the language client and start the client.
        let client = new LanguageClient(
            'microsoft-codeanalysis-languageserver',
            'Microsoft.CodeAnalysis.LanguageServer',
            serverOptions,
            clientOptions
        );

        client.registerProposedFeatures();

        this._languageClient = client;

        // Set the language client trace level based on the log level option.
        // setTrace only works after the client is already running.
        this._languageClient.onDidChangeState(async (state) => {
            if (state.newState === State.Running) {
                await this._languageClient!.setTrace(languageClientTraceLevel);
            }
        });

        // Start the client. This will also launch the server
        this._languageClient.start();

        // Register Razor dynamic file info handling
        this.registerRazor(this._languageClient);
    }

    public async stop(): Promise<void> {
        await this._languageClient?.stop(RoslynLanguageServer._stopTimeout);
        this._languageClient?.dispose(RoslynLanguageServer._stopTimeout);
        this._languageClient = undefined;
    }

    /**
     * Restarts the language server.
     * Note that since some options affect how the language server is initialized, we must
     * re-create the LanguageClient instance instead of just stopping/starting it.
     */
    public async restart(): Promise<void> {
        await this.stop();
        await this.start();
    }

    private async startServer(solutionPath: vscode.Uri | undefined, logLevel: string | undefined): Promise<cp.ChildProcess> {
        let clientRoot = __dirname;

        let serverPath = this.optionProvider.GetLatestOptions().commonOptions.serverPath;
        if (!serverPath) {
            // Option not set, use the path from the extension.
            serverPath = path.join(clientRoot, '..', '.roslyn', this.getServerFileName());
        }

        if (!fs.existsSync(serverPath)) {
            throw new Error(`Cannot find language server in path '${serverPath}''`);
        }

        // Get the brokered service pipe name from green (if installed).
        // We explicitly call this in the LSP server start action instead of awaiting it
        // in our activation because Green depends on Blue activation completing.
<<<<<<< HEAD
        let vsGreenExports = await this.waitForGreenActivationAndGetExports();
        let brokeredServicePipeName = await this.getBrokeredServicePipeName(vsGreenExports);
        let starredCompletionComponentPath = this.getStarredCompletionComponentPath(vsGreenExports);
    
=======
        let brokeredServicePipeName = await this.waitForGreenActivationAndGetPipeName();

>>>>>>> 09e38a82
        let args: string[] = [ ];

        let options = this.optionProvider.GetLatestOptions();
        if (options.commonOptions.waitForDebugger) {
            args.push("--debug");
        }

        if (logLevel) {
            args.push("--logLevel", logLevel);
        }

        if (brokeredServicePipeName) {
            args.push("--brokeredServicePipeName", brokeredServicePipeName);
        }
        else if (solutionPath) {
            // We only add the solution path if we didn't have a pipe name; if we had a pipe name we won't be opening any solution right away but following
            // what the other process does.
            args.push("--solutionPath", solutionPath.fsPath);
        }

        if (starredCompletionComponentPath) {
            args.push("--starredCompletionComponentPath", starredCompletionComponentPath);
        }

        _channel.appendLine(`Starting server at ${serverPath}`);

        let childProcess: cp.ChildProcessWithoutNullStreams;
        if (serverPath.endsWith('.dll')) {
            // If we were given a path to a dll, launch that via dotnet.
            const argsWithPath = [ serverPath ].concat(args);
            childProcess = cp.spawn('dotnet', argsWithPath);
        } else {
            // Otherwise assume we were given a path to an executable.
            childProcess = cp.spawn(serverPath, args);
        }

        return childProcess;
    }

<<<<<<< HEAD
    private async waitForGreenActivationAndGetExports(): Promise<any | undefined> {
=======
    private registerRazor(client: LanguageClient) {
        // When the Roslyn language server sends a request for Razor dynamic file info, we forward that request along to Razor via
        // a command.
        client.onRequest(
            RoslynLanguageServer.provideRazorDynamicFileInfoMethodName,
            async request => vscode.commands.executeCommand(DynamicFileInfoHandler.provideDynamicFileInfoCommand, request));
        client.onNotification(
            RoslynLanguageServer.removeRazorDynamicFileInfoMethodName,
            async notification => vscode.commands.executeCommand(DynamicFileInfoHandler.removeDynamicFileInfoCommand, notification));

        // Razor will call into us (via command) for generated file didOpen/didChange/didClose notifications. We'll then forward these
        // notifications along to Roslyn.
        vscode.commands.registerCommand(RoslynLanguageServer.roslynDidOpenCommand, (notification: DidOpenTextDocumentParams) => {
            client.sendNotification(DidOpenTextDocumentNotification.method, notification);
        });
        vscode.commands.registerCommand(RoslynLanguageServer.roslynDidChangeCommand, (notification: DidChangeTextDocumentParams) => {
            client.sendNotification(DidChangeTextDocumentNotification.method, notification);
        });
        vscode.commands.registerCommand(RoslynLanguageServer.roslynDidCloseCommand, (notification: DidCloseTextDocumentParams) => {
            client.sendNotification(DidCloseTextDocumentNotification.method, notification);
        });
    }

    private getServerFileName() {
        const serverFileName = 'Microsoft.CodeAnalysis.LanguageServer';
        let extension = '';
        if (this.platformInfo.isWindows()) {
            extension = '.exe';
        }

        if (this.platformInfo.isMacOS()) {
            // MacOS executables must be signed with codesign.  Currently all Roslyn server executables are built on windows
            // and therefore dotnet publish does not automatically sign them.
            // Tracking bug - https://devdiv.visualstudio.com/DevDiv/_workitems/edit/1767519/
            extension = '.dll';
        }

        return `${serverFileName}${extension}`;
    }

    private async waitForGreenActivationAndGetPipeName(): Promise<string | undefined> {
>>>>>>> 09e38a82
        let vsGreenExtension = vscode.extensions.getExtension(greenExtensionId);
        if (!vsGreenExtension) {
            // VS green is not installed - continue blue-only activation.
            _channel.appendLine("Activating Blue standalone...");
            this._wasActivatedWithGreen = false;
            return undefined;
        }

        _channel.appendLine("Activating Blue + Green...");
        this._wasActivatedWithGreen = true;
        return await vsGreenExtension.activate();
    }

    private async getBrokeredServicePipeName(vsGreenExports: any | undefined): Promise<string | undefined> {
        if (!vsGreenExports) {
            return undefined;
        }
        if (!('getBrokeredServiceServerPipeName' in vsGreenExports)) {
            throw new Error("VS Green is installed but missing expected export getBrokeredServiceServerPipeName");
        }
<<<<<<< HEAD
        return await vsGreenExports.getBrokeredServiceServerPipeName();
    }

    private getStarredCompletionComponentPath(vsGreenExports: any | undefined): string | undefined {
        if (!vsGreenExports || !vsGreenExports.components || 
            !vsGreenExports.components["@vsintellicode/starred-suggestions-csharp"]) {
            return undefined;
        }
        return vsGreenExports.components["@vsintellicode/starred-suggestions-csharp"];
=======

        let brokeredServicePipeName = await vsGreenExports.getBrokeredServiceServerPipeName();
        return brokeredServicePipeName;
>>>>>>> 09e38a82
    }
}

export async function activateRoslynLanguageServer(context: vscode.ExtensionContext, platformInfo: PlatformInformation, optionsProvider: OptionProvider, outputChannel: vscode.OutputChannel) {

    // Create a channel for outputting general logs from the language server.
    _channel = outputChannel;
    // Create a separate channel for outputting trace logs - these are incredibly verbose and make other logs very difficult to see.
    _traceChannel = vscode.window.createOutputChannel("C# LSP Trace Logs");

    _languageServer = new RoslynLanguageServer(platformInfo, optionsProvider, context);

    // Register any commands that need to be handled by the extension.
    registerCommands(context, _languageServer);

    // Start the language server.
    await _languageServer.start();
}

// this method is called when your extension is deactivated
export async function deactivate() {
    if (!_languageServer) {
        return undefined;
    }
    return _languageServer.stop();
}<|MERGE_RESOLUTION|>--- conflicted
+++ resolved
@@ -3,31 +3,24 @@
  *  Licensed under the MIT License. See License.txt in the project root for license information.
  *--------------------------------------------------------------------------------------------*/
 
-import * as vscode from 'vscode';
+import * as cp from 'child_process';
 import * as fs from 'fs';
 import * as path from 'path';
-import * as cp from 'child_process';
+import * as vscode from 'vscode';
 import { registerCommands } from './commands';
 import { UriConverter } from './uriConverter';
 
 import {
-    DidOpenTextDocumentNotification,
-    DidChangeTextDocumentNotification,
-    DidCloseTextDocumentNotification,
-    LanguageClient,
+    DidChangeTextDocumentNotification, DidChangeTextDocumentParams, DidCloseTextDocumentNotification, DidCloseTextDocumentParams, DidOpenTextDocumentNotification, DidOpenTextDocumentParams, LanguageClient,
     LanguageClientOptions,
-    ServerOptions,
-    DidCloseTextDocumentParams,
-    DidOpenTextDocumentParams,
-    DidChangeTextDocumentParams,
-    State,
-    Trace,
+    ServerOptions, State,
+    Trace
 } from 'vscode-languageclient/node';
-import { PlatformInformation } from '../shared/platform';
+import { DynamicFileInfoHandler } from '../razor/src/DynamicFile/DynamicFileInfoHandler';
 import { DotnetResolver } from '../shared/DotnetResolver';
 import OptionProvider from '../shared/observers/OptionProvider';
-import { DynamicFileInfoHandler } from '../razor/src/DynamicFile/DynamicFileInfoHandler';
 import ShowInformationMessage from '../shared/observers/utils/ShowInformationMessage';
+import { PlatformInformation } from '../shared/platform';
 
 let _languageServer: RoslynLanguageServer;
 let _channel: vscode.OutputChannel;
@@ -191,16 +184,11 @@
         // Get the brokered service pipe name from green (if installed).
         // We explicitly call this in the LSP server start action instead of awaiting it
         // in our activation because Green depends on Blue activation completing.
-<<<<<<< HEAD
         let vsGreenExports = await this.waitForGreenActivationAndGetExports();
         let brokeredServicePipeName = await this.getBrokeredServicePipeName(vsGreenExports);
         let starredCompletionComponentPath = this.getStarredCompletionComponentPath(vsGreenExports);
-    
-=======
-        let brokeredServicePipeName = await this.waitForGreenActivationAndGetPipeName();
-
->>>>>>> 09e38a82
-        let args: string[] = [ ];
+
+        let args: string[] = [];
 
         let options = this.optionProvider.GetLatestOptions();
         if (options.commonOptions.waitForDebugger) {
@@ -229,7 +217,7 @@
         let childProcess: cp.ChildProcessWithoutNullStreams;
         if (serverPath.endsWith('.dll')) {
             // If we were given a path to a dll, launch that via dotnet.
-            const argsWithPath = [ serverPath ].concat(args);
+            const argsWithPath = [serverPath].concat(args);
             childProcess = cp.spawn('dotnet', argsWithPath);
         } else {
             // Otherwise assume we were given a path to an executable.
@@ -239,9 +227,6 @@
         return childProcess;
     }
 
-<<<<<<< HEAD
-    private async waitForGreenActivationAndGetExports(): Promise<any | undefined> {
-=======
     private registerRazor(client: LanguageClient) {
         // When the Roslyn language server sends a request for Razor dynamic file info, we forward that request along to Razor via
         // a command.
@@ -282,8 +267,7 @@
         return `${serverFileName}${extension}`;
     }
 
-    private async waitForGreenActivationAndGetPipeName(): Promise<string | undefined> {
->>>>>>> 09e38a82
+    private async waitForGreenActivationAndGetExports(): Promise<any | undefined> {
         let vsGreenExtension = vscode.extensions.getExtension(greenExtensionId);
         if (!vsGreenExtension) {
             // VS green is not installed - continue blue-only activation.
@@ -304,21 +288,15 @@
         if (!('getBrokeredServiceServerPipeName' in vsGreenExports)) {
             throw new Error("VS Green is installed but missing expected export getBrokeredServiceServerPipeName");
         }
-<<<<<<< HEAD
         return await vsGreenExports.getBrokeredServiceServerPipeName();
     }
 
     private getStarredCompletionComponentPath(vsGreenExports: any | undefined): string | undefined {
-        if (!vsGreenExports || !vsGreenExports.components || 
+        if (!vsGreenExports || !vsGreenExports.components ||
             !vsGreenExports.components["@vsintellicode/starred-suggestions-csharp"]) {
             return undefined;
         }
         return vsGreenExports.components["@vsintellicode/starred-suggestions-csharp"];
-=======
-
-        let brokeredServicePipeName = await vsGreenExports.getBrokeredServiceServerPipeName();
-        return brokeredServicePipeName;
->>>>>>> 09e38a82
     }
 }
 
