/*---------------------------------------------------------------------------------------------
 *  Copyright (c) Microsoft Corporation. All rights reserved.
 *  Licensed under the MIT License. See License.txt in the project root for license information.
 *--------------------------------------------------------------------------------------------*/

import * as vscode from 'vscode';
import * as fs from 'fs';
import * as path from 'path';
import * as cp from 'child_process';
import * as uuid from 'uuid';
import { registerCommands } from './commands';
import { registerDebugger } from './debugger';
import { UriConverter } from './uriConverter';

import {
    LanguageClientOptions,
    ServerOptions,
    State,
    Trace,
    RequestType,
    RequestType0,
    PartialResultParams,
    ProtocolRequestType,
} from 'vscode-languageclient/node';
import { PlatformInformation } from '../shared/platform';
import { readConfigurations } from './configurationMiddleware';
import OptionProvider from '../shared/observers/optionProvider';
import { DynamicFileInfoHandler } from '../razor/src/dynamicFile/dynamicFileInfoHandler';
import ShowInformationMessage from '../shared/observers/utils/showInformationMessage';
import * as RoslynProtocol from './roslynProtocol';
import { CSharpDevKitExports } from '../csharpDevKitExports';
import { SolutionSnapshotId } from './services/ISolutionSnapshotProvider';
import { Options } from '../shared/options';
import { ServerStateChange } from './serverStateChange';
import TelemetryReporter from '@vscode/extension-telemetry';
import CSharpIntelliCodeExports from '../csharpIntelliCodeExports';
import { csharpDevkitExtensionId, csharpDevkitIntelliCodeExtensionId, getCSharpDevKit } from '../utils/getCSharpDevKit';
import { randomUUID } from 'crypto';
import { DotnetRuntimeExtensionResolver } from './dotnetRuntimeExtensionResolver';
import { IHostExecutableResolver } from '../shared/constants/IHostExecutableResolver';
import { RoslynLanguageClient } from './roslynLanguageClient';
import { registerUnitTestingCommands } from './unitTesting';
import { reportProjectConfigurationEvent } from '../shared/projectConfiguration';
import { getDotnetInfo } from '../shared/utils/getDotnetInfo';
import { registerLanguageServerOptionChanges } from './optionChanges';
import { Observable } from 'rxjs';
import { DotnetInfo } from '../shared/utils/dotnetInfo';
<<<<<<< HEAD
import { URIConverter, createConverter } from 'vscode-languageclient/lib/common/protocolConverter';
=======
import { RoslynLanguageServerEvents } from './languageServerEvents';
import { registerShowToastNotification } from './showToastNotification';
import { registerRazorCommands } from './razorCommands';
import { registerOnAutoInsert } from './onAutoInsert';
>>>>>>> 06b71165

let _channel: vscode.OutputChannel;
let _traceChannel: vscode.OutputChannel;

// Flag indicating if C# Devkit was installed the last time we activated.
// Used to determine if we need to restart the server on extension changes.
let _wasActivatedWithCSharpDevkit: boolean | undefined;

export class RoslynLanguageServer {
    // These are notifications we will get from the LSP server and will forward to the Razor extension.
    private static readonly provideRazorDynamicFileInfoMethodName: string = 'razor/provideDynamicFileInfo';
    private static readonly removeRazorDynamicFileInfoMethodName: string = 'razor/removeDynamicFileInfo';

    /**
     * The timeout for stopping the language server (in ms).
     */
    private static _stopTimeout = 10000;

    /**
     * The solution file previously opened; we hold onto this so we can send this back over if the server were to be relaunched for any reason, like some other configuration
     * change that required the server to restart, or some other catastrophic failure that completely took down the process. In the case that the process is crashing because
     * of trying to load this solution file, we'll rely on VS Code's support to eventually stop relaunching the LSP server entirely.
     */
    private _solutionFile: vscode.Uri | undefined;

    /** The project files previously opened; we hold onto this for the same reason as _solutionFile. */
    private _projectFiles: vscode.Uri[] = new Array<vscode.Uri>();

    constructor(
        private _languageClient: RoslynLanguageClient,
        private _platformInfo: PlatformInformation,
        private _optionProvider: OptionProvider,
        private _context: vscode.ExtensionContext,
        private _telemetryReporter: TelemetryReporter,
        private _languageServerEvents: RoslynLanguageServerEvents
    ) {
        this.registerSetTrace();
        this.registerSendOpenSolution();
        this.registerOnProjectInitializationComplete();
        this.registerReportProjectConfiguration();
        this.registerExtensionsChanged();
        this.registerTelemetryChanged();

        // Register Razor dynamic file info handling
        this.registerDynamicFileInfo();

        this.registerDebuggerAttach();

        registerShowToastNotification(this._languageClient);
    }

    private registerSetTrace() {
        // Set the language client trace level based on the log level option.
        // setTrace only works after the client is already running.
        this._languageClient.onDidChangeState(async (state) => {
            if (state.newState === State.Running) {
                const languageClientTraceLevel = RoslynLanguageServer.GetTraceLevel(
                    this._optionProvider.GetLatestOptions().languageServerOptions.logLevel
                );

                await this._languageClient.setTrace(languageClientTraceLevel);
            }
        });
    }

    private registerSendOpenSolution() {
        this._languageClient.onDidChangeState(async (state) => {
            if (state.newState === State.Running) {
                if (this._solutionFile || this._projectFiles.length > 0) {
                    await this.sendOpenSolutionAndProjectsNotifications();
                } else {
                    await this.openDefaultSolutionOrProjects();
                }
                await this.sendOrSubscribeForServiceBrokerConnection();
                this._languageServerEvents.onServerStateChangeEmitter.fire(ServerStateChange.Started);
            }
        });
    }

    private registerOnProjectInitializationComplete() {
        this._languageClient.onNotification(RoslynProtocol.ProjectInitializationCompleteNotification.type, () => {
            this._languageServerEvents.onServerStateChangeEmitter.fire(ServerStateChange.ProjectInitializationComplete);
        });
    }

    private registerReportProjectConfiguration() {
        // Store the dotnet info outside of the notification so we're not running dotnet --info every time the project changes.
        let dotnetInfo: DotnetInfo | undefined = undefined;
        this._languageClient.onNotification(RoslynProtocol.ProjectConfigurationNotification.type, async (params) => {
            if (!dotnetInfo) {
                dotnetInfo = await getDotnetInfo([]);
            }
            reportProjectConfigurationEvent(
                this._telemetryReporter,
                params,
                this._platformInfo,
                dotnetInfo,
                this._solutionFile?.fsPath,
                true
            );
        });
    }

    /**
     * Resolves server options and starts the dotnet language server process.
     * This promise will complete when the server starts.
     */
    public static async initializeAsync(
        platformInfo: PlatformInformation,
        hostExecutableResolver: IHostExecutableResolver,
        optionProvider: OptionProvider,
        context: vscode.ExtensionContext,
        telemetryReporter: TelemetryReporter,
        additionalExtensionPaths: string[],
        languageServerEvents: RoslynLanguageServerEvents
    ): Promise<RoslynLanguageServer> {
        const options = optionProvider.GetLatestOptions();

        const serverOptions: ServerOptions = async () => {
            return await this.startServer(
                platformInfo,
                hostExecutableResolver,
                optionProvider,
                context,
                telemetryReporter,
                additionalExtensionPaths
            );
        };

        const documentSelector = options.languageServerOptions.documentSelector;

        // Options to control the language client
        const clientOptions: LanguageClientOptions = {
            // Register the server for plain csharp documents
            documentSelector: documentSelector,
            synchronize: {
                fileEvents: [],
            },
            traceOutputChannel: _traceChannel,
            outputChannel: _channel,
            uriConverters: {
                // VSCode encodes the ":" as "%3A" in file paths, for example "file:///c%3A/Users/dabarbet/source/repos/ConsoleApp8/ConsoleApp8/Program.cs".
                // System.Uri does not decode the LocalPath property correctly into a valid windows path, instead you get something like
                // "/c:/Users/dabarbet/source/repos/ConsoleApp8/ConsoleApp8/Program.cs" (note the incorrect forward slashes and prepended "/").
                // Properly decoded, it would look something like "c:\Users\dabarbet\source\repos\ConsoleApp8\ConsoleApp8\Program.cs"
                // So instead we decode the URI here before sending to the server.
                code2Protocol: UriConverter.serialize,
                protocol2Code: UriConverter.deserialize,
            },
            middleware: {
                workspace: {
                    configuration: (params) => readConfigurations(params),
                },
                resolveCodeAction: async (codeAction, token, next) => {
                    const lspCodeAction = <CodeAction>codeAction;
                    const data = lspCodeAction.data;
                    if (data.FixAllFlavors) {
                        const result = await vscode.window.showQuickPick(data.FixAllFlavors, {
                            placeHolder: 'Pick a fix all scope',
                        });

                        if (result) {
                            const fixAllCodeAction: RoslynProtocol.RoslynFixAllCodeAction = {
                                title: lspCodeAction.title,
                                edit: lspCodeAction.edit,
                                data: data,
                                scope: result,
                            };

                            const response = await _languageServer.sendRequest(
                                RoslynProtocol.CodeActionFixAllResolveRequest.type,
                                fixAllCodeAction,
                                token
                            );

                            if (response.edit) {
                                const uriConverter: URIConverter = (value: string): vscode.Uri =>
                                    UriConverter.deserialize(value);
                                const protocolConverter = createConverter(uriConverter, true, true);
                                const result = await protocolConverter.asWorkspaceEdit(response.edit);

                                if (!(await vscode.workspace.applyEdit(result))) {
                                    throw new Error(
                                        'Tried to insert multiple code action edits, but an error occurred.'
                                    );
                                }
                            }
                            console.log(response);
                        }
                    } else {
                        return await next(codeAction, token);
                    }
                },
            },
        };

        // Create the language client and start the client.
        const client = new RoslynLanguageClient(
            'microsoft-codeanalysis-languageserver',
            'Microsoft.CodeAnalysis.LanguageServer',
            serverOptions,
            clientOptions
        );

        client.registerProposedFeatures();

        const server = new RoslynLanguageServer(
            client,
            platformInfo,
            optionProvider,
            context,
            telemetryReporter,
            languageServerEvents
        );

        // Start the client. This will also launch the server process.
        await client.start();
        return server;
    }

    public async stop(): Promise<void> {
        await this._languageClient.stop(RoslynLanguageServer._stopTimeout);
    }

    public async restart(): Promise<void> {
        await this._languageClient.restart();
    }

    /**
     * Returns whether or not the underlying LSP server is running or not.
     */
    public isRunning(): boolean {
        return this._languageClient.state === State.Running;
    }

    /**
     * Makes an LSP request to the server with a given type and parameters.
     */
    public async sendRequest<Params, Response, Error>(
        type: RequestType<Params, Response, Error>,
        params: Params,
        token: vscode.CancellationToken
    ): Promise<Response> {
        if (!this.isRunning()) {
            throw new Error('Tried to send request while server is not started.');
        }

        const response = await this._languageClient.sendRequest(type, params, token);
        return response;
    }

    /**
     * Makes an LSP request to the server with a given type and no parameters
     */
    public async sendRequest0<Response, Error>(
        type: RequestType0<Response, Error>,
        token: vscode.CancellationToken
    ): Promise<Response> {
        if (!this.isRunning()) {
            throw new Error('Tried to send request while server is not started.');
        }

        const response = await this._languageClient.sendRequest(type, token);
        return response;
    }

    public async sendRequestWithProgress<P extends PartialResultParams, R, PR, E, RO>(
        type: ProtocolRequestType<P, R, PR, E, RO>,
        params: P,
        onProgress: (p: PR) => Promise<any>,
        cancellationToken?: vscode.CancellationToken
    ): Promise<R> {
        // Generate a UUID for our partial result token and apply it to our request.
        const partialResultToken: string = uuid.v4();
        params.partialResultToken = partialResultToken;
        // Register the callback for progress events.
        const disposable = this._languageClient.onProgress(type, partialResultToken, async (partialResult) => {
            await onProgress(partialResult);
        });
        const response = await this._languageClient
            .sendRequest(type, params, cancellationToken)
            .finally(() => disposable.dispose());
        return response;
    }

    /**
     * Sends an LSP notification to the server with a given method and parameters.
     */
    public async sendNotification<Params>(method: string, params: Params): Promise<any> {
        if (!this.isRunning()) {
            throw new Error('Tried to send request while server is not started.');
        }

        const response = await this._languageClient.sendNotification(method, params);
        return response;
    }

    public async registerSolutionSnapshot(token: vscode.CancellationToken): Promise<SolutionSnapshotId> {
        const response = await this.sendRequest0(RoslynProtocol.RegisterSolutionSnapshotRequest.type, token);
        if (response) {
            return new SolutionSnapshotId(response.id);
        }

        throw new Error('Unable to retrieve current solution.');
    }

    public async openSolution(solutionFile: vscode.Uri): Promise<void> {
        this._solutionFile = solutionFile;
        this._projectFiles = [];
        await this.sendOpenSolutionAndProjectsNotifications();
    }

    public async openProjects(projectFiles: vscode.Uri[]): Promise<void> {
        this._solutionFile = undefined;
        this._projectFiles = projectFiles;
        await this.sendOpenSolutionAndProjectsNotifications();
    }

    private async sendOpenSolutionAndProjectsNotifications(): Promise<void> {
        if (this._languageClient.isRunning()) {
            if (this._solutionFile !== undefined) {
                const protocolUri = this._languageClient.clientOptions.uriConverters!.code2Protocol(this._solutionFile);
                await this._languageClient.sendNotification(RoslynProtocol.OpenSolutionNotification.type, {
                    solution: protocolUri,
                });
            }

            if (this._projectFiles.length > 0) {
                const projectProtocolUris = this._projectFiles.map((uri) =>
                    this._languageClient.clientOptions.uriConverters!.code2Protocol(uri)
                );
                await this._languageClient.sendNotification(RoslynProtocol.OpenProjectNotification.type, {
                    projects: projectProtocolUris,
                });
            }
        }
    }

    private async openDefaultSolutionOrProjects(): Promise<void> {
        const options = this._optionProvider.GetLatestOptions();

        // If Dev Kit isn't installed, then we are responsible for picking the solution to open, assuming the user hasn't explicitly
        // disabled it.
        if (
            !_wasActivatedWithCSharpDevkit &&
            options.commonOptions.defaultSolution !== 'disable' &&
            this._solutionFile === undefined
        ) {
            if (options.commonOptions.defaultSolution !== '') {
                this.openSolution(vscode.Uri.file(options.commonOptions.defaultSolution));
            } else {
                // Auto open if there is just one solution target; if there's more the one we'll just let the user pick with the picker.
                const solutionUris = await vscode.workspace.findFiles('**/*.sln', '**/node_modules/**', 2);
                if (solutionUris) {
                    if (solutionUris.length === 1) {
                        this.openSolution(solutionUris[0]);
                    } else if (solutionUris.length > 1) {
                        // We have more than one solution, so we'll prompt the user to use the picker.
                        const chosen = await vscode.window.showInformationMessage(
                            vscode.l10n.t(
                                'Your workspace has multiple Visual Studio Solution files; please select one to get full IntelliSense.'
                            ),
                            { title: vscode.l10n.t('Choose'), action: 'open' },
                            { title: vscode.l10n.t('Choose and set default'), action: 'openAndSetDefault' },
                            { title: vscode.l10n.t('Do not load any'), action: 'disable' }
                        );

                        if (chosen) {
                            if (chosen.action === 'disable') {
                                vscode.workspace.getConfiguration().update('dotnet.defaultSolution', 'disable', false);
                            } else {
                                const chosenSolution: vscode.Uri | undefined = await vscode.commands.executeCommand(
                                    'dotnet.openSolution'
                                );
                                if (chosen.action === 'openAndSetDefault' && chosenSolution) {
                                    const relativePath = vscode.workspace.asRelativePath(chosenSolution);
                                    vscode.workspace
                                        .getConfiguration()
                                        .update('dotnet.defaultSolution', relativePath, false);
                                }
                            }
                        }
                    } else if (solutionUris.length === 0) {
                        // We have no solutions, so we'll enumerate what project files we have and just use those.
                        const projectUris = await vscode.workspace.findFiles(
                            '**/*.csproj',
                            '**/node_modules/**',
                            options.omnisharpOptions.maxProjectResults
                        );

                        this.openProjects(projectUris);
                    }
                }
            }
        }
    }

    private async sendOrSubscribeForServiceBrokerConnection(): Promise<void> {
        const csharpDevKitExtension = vscode.extensions.getExtension<CSharpDevKitExports>(csharpDevkitExtensionId);
        if (csharpDevKitExtension) {
            const exports = await csharpDevKitExtension.activate();

            // If the server process has already loaded, we'll get the pipe name and send it over to our process; otherwise we'll wait until the Dev Kit server
            // is launched and then send the pipe name over. This avoids us calling getBrokeredServiceServerPipeName() which will launch the server
            // if it's not already running. The rationale here is if Dev Kit is installed, we defer to it for the project system loading; if it's not loaded,
            // then we have no projects, and so this extension won't have anything to do.
            if (exports.hasServerProcessLoaded()) {
                const pipeName = await exports.getBrokeredServiceServerPipeName();
                this._languageClient.sendNotification('serviceBroker/connect', { pipeName: pipeName });
            } else {
                // We'll subscribe if the process later launches, and call this function again to send the pipe name.
                this._context.subscriptions.push(
                    exports.serverProcessLoaded(async () => this.sendOrSubscribeForServiceBrokerConnection())
                );
            }
        }
    }

    public getServerCapabilities(): any {
        const capabilities: any = this._languageClient.initializeResult?.capabilities;
        return capabilities;
    }

    private static async startServer(
        platformInfo: PlatformInformation,
        hostExecutableResolver: IHostExecutableResolver,
        optionProvider: OptionProvider,
        context: vscode.ExtensionContext,
        telemetryReporter: TelemetryReporter,
        additionalExtensionPaths: string[]
    ): Promise<cp.ChildProcess> {
        const options = optionProvider.GetLatestOptions();
        const serverPath = getServerPath(options, platformInfo);

        const dotnetInfo = await hostExecutableResolver.getHostExecutableInfo(options);
        const dotnetRuntimePath = path.dirname(dotnetInfo.path);
        const dotnetExecutablePath = dotnetInfo.path;

        _channel.appendLine('Dotnet path: ' + dotnetExecutablePath);

        // Take care to always run .NET processes on the runtime that we intend.
        // The dotnet.exe we point to should not go looking for other runtimes.
        const env: NodeJS.ProcessEnv = { ...process.env };
        env.DOTNET_ROOT = dotnetRuntimePath;
        env.DOTNET_MULTILEVEL_LOOKUP = '0';
        // Save user's DOTNET_ROOT env-var value so server can recover the user setting when needed
        env.DOTNET_ROOT_USER = process.env.DOTNET_ROOT ?? 'EMPTY';

        let args: string[] = [];

        if (options.commonOptions.waitForDebugger) {
            args.push('--debug');
        }

        const logLevel = options.languageServerOptions.logLevel;
        if (logLevel) {
            args.push('--logLevel', logLevel);
        }

        for (const extensionPath of additionalExtensionPaths) {
            args.push('--extension', extensionPath);
        }

        // Get the brokered service pipe name from C# Dev Kit (if installed).
        // We explicitly call this in the LSP server start action instead of awaiting it
        // in our activation because C# Dev Kit depends on C# activation completing.
        const csharpDevkitExtension = vscode.extensions.getExtension<CSharpDevKitExports>(csharpDevkitExtensionId);
        if (csharpDevkitExtension) {
            _wasActivatedWithCSharpDevkit = true;

            // Get the starred suggestion dll location from C# Dev Kit IntelliCode (if both C# Dev Kit and C# Dev Kit IntelliCode are installed).
            const csharpDevkitIntelliCodeExtension = vscode.extensions.getExtension<CSharpIntelliCodeExports>(
                csharpDevkitIntelliCodeExtensionId
            );
            if (csharpDevkitIntelliCodeExtension) {
                _channel.appendLine('Activating C# + C# Dev Kit + C# IntelliCode...');
                const csharpDevkitIntelliCodeArgs = await this.getCSharpDevkitIntelliCodeExportArgs(
                    csharpDevkitIntelliCodeExtension
                );
                args = args.concat(csharpDevkitIntelliCodeArgs);
            } else {
                _channel.appendLine('Activating C# + C# Dev Kit...');
            }

            const csharpDevkitArgs = await this.getCSharpDevkitExportArgs(csharpDevkitExtension, options);
            args = args.concat(csharpDevkitArgs);

            await this.setupDevKitEnvironment(env, csharpDevkitExtension);
        } else {
            // C# Dev Kit is not installed - continue C#-only activation.
            _channel.appendLine('Activating C# standalone...');
            vscode.commands.executeCommand('setContext', 'dotnet.server.activatedStandalone', true);
            _wasActivatedWithCSharpDevkit = false;
        }

        if (logLevel && [Trace.Messages, Trace.Verbose].includes(this.GetTraceLevel(logLevel))) {
            _channel.appendLine(`Starting server at ${serverPath}`);
        }

        // shouldn't this arg only be set if it's running with CSDevKit?
        args.push('--telemetryLevel', telemetryReporter.telemetryLevel);

        args.push('--extensionLogDirectory', context.logUri.fsPath);

        let childProcess: cp.ChildProcessWithoutNullStreams;
        const cpOptions: cp.SpawnOptionsWithoutStdio = {
            detached: true,
            windowsHide: true,
            env: env,
        };

        if (serverPath.endsWith('.dll')) {
            // If we were given a path to a dll, launch that via dotnet.
            const argsWithPath = [serverPath].concat(args);

            if (logLevel && [Trace.Messages, Trace.Verbose].includes(this.GetTraceLevel(logLevel))) {
                _channel.appendLine(`Server arguments ${argsWithPath.join(' ')}`);
            }

            childProcess = cp.spawn(dotnetExecutablePath, argsWithPath, cpOptions);
        } else {
            // Otherwise assume we were given a path to an executable.
            if (logLevel && [Trace.Messages, Trace.Verbose].includes(this.GetTraceLevel(logLevel))) {
                _channel.appendLine(`Server arguments ${args.join(' ')}`);
            }

            childProcess = cp.spawn(serverPath, args, cpOptions);
        }

        return childProcess;
    }

    private registerDynamicFileInfo() {
        // When the Roslyn language server sends a request for Razor dynamic file info, we forward that request along to Razor via
        // a command.
        this._languageClient.onRequest(RoslynLanguageServer.provideRazorDynamicFileInfoMethodName, async (request) =>
            vscode.commands.executeCommand(DynamicFileInfoHandler.provideDynamicFileInfoCommand, request)
        );
        this._languageClient.onNotification(
            RoslynLanguageServer.removeRazorDynamicFileInfoMethodName,
            async (notification) =>
                vscode.commands.executeCommand(DynamicFileInfoHandler.removeDynamicFileInfoCommand, notification)
        );
    }

    private registerDebuggerAttach() {
        this._languageClient.onRequest<RoslynProtocol.DebugAttachParams, RoslynProtocol.DebugAttachResult, void>(
            RoslynProtocol.DebugAttachRequest.type,
            async (request) => {
                const debugOptions = this._optionProvider.GetLatestOptions().commonOptions.unitTestDebuggingOptions;
                const debugConfiguration: vscode.DebugConfiguration = {
                    ...debugOptions,
                    name: '.NET Core Attach',
                    type: 'coreclr',
                    request: 'attach',
                    processId: request.processId,
                };

                const result = await vscode.debug.startDebugging(undefined, debugConfiguration, undefined);
                return {
                    didAttach: result,
                };
            }
        );
    }

    private registerExtensionsChanged() {
        // subscribe to extension change events so that we can get notified if C# Dev Kit is added/removed later.
        this._languageClient.addDisposable(
            vscode.extensions.onDidChange(async () => {
                const csharpDevkitExtension = getCSharpDevKit();

                if (_wasActivatedWithCSharpDevkit === undefined) {
                    // Haven't activated yet.
                    return;
                }

                const title = vscode.l10n.t('Restart Language Server');
                const command = 'dotnet.restartServer';
                if (csharpDevkitExtension && !_wasActivatedWithCSharpDevkit) {
                    // We previously started without C# Dev Kit and its now installed.
                    // Offer a prompt to restart the server to use C# Dev Kit.
                    _channel.appendLine(`Detected new installation of ${csharpDevkitExtensionId}`);
                    const message = `Detected installation of ${csharpDevkitExtensionId}. Would you like to relaunch the language server for added features?`;
                    ShowInformationMessage(vscode, message, { title, command });
                } else {
                    // Any other change to extensions is irrelevant - an uninstall requires a reload of the window
                    // which will automatically restart this extension too.
                }
            })
        );
    }

    private registerTelemetryChanged() {
        // Subscribe to telemetry events so we can enable/disable as needed
        this._languageClient.addDisposable(
            vscode.env.onDidChangeTelemetryEnabled((_: boolean) => {
                const title = 'Restart Language Server';
                const command = 'dotnet.restartServer';
                const message =
                    'Detected change in telemetry settings. These will not take effect until the language server is restarted, would you like to restart?';
                ShowInformationMessage(vscode, message, { title, command });
            })
        );
    }

    private static async getCSharpDevkitExportArgs(
        csharpDevkitExtension: vscode.Extension<CSharpDevKitExports>,
        options: Options
    ): Promise<string[]> {
        const exports: CSharpDevKitExports = await csharpDevkitExtension.activate();

        const extensionPaths = options.languageServerOptions.extensionsPaths || [
            this.getLanguageServicesDevKitComponentPath(exports),
        ];

        const args: string[] = [];

        args.push('--sharedDependencies');
        args.push(exports.components['@microsoft/visualstudio-server-shared']);

        for (const extensionPath of extensionPaths) {
            args.push('--extension');
            args.push(extensionPath);
        }

        args.push('--sessionId', getSessionId());
        return args;
    }

    private static async getCSharpDevkitIntelliCodeExportArgs(
        csharpDevkitIntelliCodeExtension: vscode.Extension<CSharpIntelliCodeExports>
    ): Promise<string[]> {
        const exports = await csharpDevkitIntelliCodeExtension.activate();

        const starredCompletionComponentPath = exports.components['@vsintellicode/starred-suggestions-csharp'];

        const csharpIntelliCodeArgs: string[] = ['--starredCompletionComponentPath', starredCompletionComponentPath];
        return csharpIntelliCodeArgs;
    }

    private static async setupDevKitEnvironment(
        env: NodeJS.ProcessEnv,
        csharpDevkitExtension: vscode.Extension<CSharpDevKitExports>
    ): Promise<void> {
        const exports: CSharpDevKitExports = await csharpDevkitExtension.activate();

        // setupTelemetryEnvironmentAsync was a later addition to devkit (not in preview 1)
        // so it may not exist in whatever version of devkit the user has installed
        if (!exports.setupTelemetryEnvironmentAsync) {
            return;
        }

        await exports.setupTelemetryEnvironmentAsync(env);
    }

    private static getLanguageServicesDevKitComponentPath(csharpDevKitExports: CSharpDevKitExports): string {
        return path.join(
            csharpDevKitExports.components['@microsoft/visualstudio-languageservices-devkit'],
            'Microsoft.VisualStudio.LanguageServices.DevKit.dll'
        );
    }

    private static GetTraceLevel(logLevel: string): Trace {
        switch (logLevel) {
            case 'Trace':
                return Trace.Verbose;
            case 'Debug':
                return Trace.Messages;
            case 'Information':
                return Trace.Off;
            case 'Warning':
                return Trace.Off;
            case 'Error':
                return Trace.Off;
            case 'Critical':
                return Trace.Off;
            case 'None':
                return Trace.Off;
            default:
                _channel.appendLine(
                    `Invalid log level ${logLevel}, server will not start. Please set the 'dotnet.server.trace' configuration to a valid value`
                );
                throw new Error(`Invalid log level ${logLevel}`);
        }
    }

    public async getBuildOnlyDiagnosticIds(token: vscode.CancellationToken): Promise<string[]> {
        const response = await this.sendRequest0(RoslynProtocol.BuildOnlyDiagnosticIdsRequest.type, token);
        if (response) {
            return response.ids;
        }

        throw new Error('Unable to retrieve build-only diagnostic ids for current solution.');
    }
}

/**
 * Creates and activates the Roslyn language server.
 * The returned promise will complete when the server starts.
 */
export async function activateRoslynLanguageServer(
    context: vscode.ExtensionContext,
    platformInfo: PlatformInformation,
    optionProvider: OptionProvider,
    optionObservable: Observable<Options>,
    outputChannel: vscode.OutputChannel,
    dotnetTestChannel: vscode.OutputChannel,
    reporter: TelemetryReporter,
    languageServerEvents: RoslynLanguageServerEvents
): Promise<RoslynLanguageServer> {
    // Create a channel for outputting general logs from the language server.
    _channel = outputChannel;
    // Create a separate channel for outputting trace logs - these are incredibly verbose and make other logs very difficult to see.
    _traceChannel = vscode.window.createOutputChannel('C# LSP Trace Logs');

    const hostExecutableResolver = new DotnetRuntimeExtensionResolver(
        platformInfo,
        getServerPath,
        outputChannel,
        context.extensionPath
    );
    const additionalExtensionPaths = scanExtensionPlugins();

    const languageServer = await RoslynLanguageServer.initializeAsync(
        platformInfo,
        hostExecutableResolver,
        optionProvider,
        context,
        reporter,
        additionalExtensionPaths,
        languageServerEvents
    );

    // Register any commands that need to be handled by the extension.
    registerCommands(context, languageServer, optionProvider, hostExecutableResolver, _channel);

    registerRazorCommands(context, languageServer);

    registerUnitTestingCommands(context, languageServer, dotnetTestChannel);

    // Register any needed debugger components that need to communicate with the language server.
    registerDebugger(context, languageServer, languageServerEvents, platformInfo, optionProvider, _channel);

    registerOnAutoInsert(optionProvider, languageServer);

    context.subscriptions.push(registerLanguageServerOptionChanges(optionObservable));

    return languageServer;

    function scanExtensionPlugins(): string[] {
        return vscode.extensions.all.flatMap((extension) => {
            let loadPaths = extension.packageJSON.contributes?.['csharpExtensionLoadPaths'];
            if (loadPaths === undefined || loadPaths === null) {
                _traceChannel.appendLine(`Extension ${extension.id} does not contribute csharpExtensionLoadPaths`);
                return [];
            }

            if (!Array.isArray(loadPaths) || loadPaths.some((loadPath) => typeof loadPath !== 'string')) {
                _channel.appendLine(
                    `Extension ${extension.id} has invalid csharpExtensionLoadPaths. Expected string array, found ${loadPaths}`
                );
                return [];
            }

            loadPaths = loadPaths.map((loadPath) => path.join(extension.extensionPath, loadPath));
            _traceChannel.appendLine(`Extension ${extension.id} contributes csharpExtensionLoadPaths: ${loadPaths}`);
            return loadPaths;
        });
    }
}

function getServerPath(options: Options, platformInfo: PlatformInformation) {
    let serverPath = options.commonOptions.serverPath;
    if (!serverPath) {
        // Option not set, use the path from the extension.
        serverPath = getInstalledServerPath(platformInfo);
    }

    if (!fs.existsSync(serverPath)) {
        throw new Error(`Cannot find language server in path '${serverPath}'`);
    }

    return serverPath;
}

function getInstalledServerPath(platformInfo: PlatformInformation): string {
    const clientRoot = __dirname;
    const serverFilePath = path.join(clientRoot, '..', '.roslyn', 'Microsoft.CodeAnalysis.LanguageServer');

    let extension = '';
    if (platformInfo.isWindows()) {
        extension = '.exe';
    } else if (platformInfo.isMacOS()) {
        // MacOS executables must be signed with codesign.  Currently all Roslyn server executables are built on windows
        // and therefore dotnet publish does not automatically sign them.
        // Tracking bug - https://devdiv.visualstudio.com/DevDiv/_workitems/edit/1767519/
        extension = '.dll';
    }

    let pathWithExtension = `${serverFilePath}${extension}`;
    if (!fs.existsSync(pathWithExtension)) {
        // We might be running a platform neutral vsix which has no executable, instead we run the dll directly.
        pathWithExtension = `${serverFilePath}.dll`;
    }

    return pathWithExtension;
}

// VS code will have a default session id when running under tests. Since we may still
// report telemetry, we need to give a unique session id instead of the default value.
function getSessionId(): string {
    const sessionId = vscode.env.sessionId;

    // 'somevalue.sessionid' is the test session id provided by vs code
    if (sessionId.toLowerCase() === 'somevalue.sessionid') {
        return randomUUID();
    }

    return sessionId;
}<|MERGE_RESOLUTION|>--- conflicted
+++ resolved
@@ -21,6 +21,7 @@
     RequestType0,
     PartialResultParams,
     ProtocolRequestType,
+    CodeAction,
 } from 'vscode-languageclient/node';
 import { PlatformInformation } from '../shared/platform';
 import { readConfigurations } from './configurationMiddleware';
@@ -45,15 +46,13 @@
 import { registerLanguageServerOptionChanges } from './optionChanges';
 import { Observable } from 'rxjs';
 import { DotnetInfo } from '../shared/utils/dotnetInfo';
-<<<<<<< HEAD
 import { URIConverter, createConverter } from 'vscode-languageclient/lib/common/protocolConverter';
-=======
 import { RoslynLanguageServerEvents } from './languageServerEvents';
 import { registerShowToastNotification } from './showToastNotification';
 import { registerRazorCommands } from './razorCommands';
 import { registerOnAutoInsert } from './onAutoInsert';
->>>>>>> 06b71165
-
+
+let _languageServer: RoslynLanguageServer;
 let _channel: vscode.OutputChannel;
 let _traceChannel: vscode.OutputChannel;
 
@@ -268,6 +267,7 @@
             languageServerEvents
         );
 
+        _languageServer = server;
         // Start the client. This will also launch the server process.
         await client.start();
         return server;
