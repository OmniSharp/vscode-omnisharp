--- conflicted
+++ resolved
@@ -55,7 +55,13 @@
         files: ./coverage/unit/lcov.info
         flags: unit
 
-<<<<<<< HEAD
+    - name: Report integration test coverage
+      uses: codecov/codecov-action@v1
+      with:
+        token: ${{ secrets.CODECOV_TOKEN }}
+        files: ./coverage/integration/lcov.info
+        flags: integration
+
     - name: Run artifact tests
       run: npm run test:artifacts
 
@@ -63,12 +69,4 @@
       uses: actions/upload-artifact@v2
       with:
         name: ci-extension-artifact
-        path: ./*.vsix
-=======
-    - name: Report integration test coverage
-      uses: codecov/codecov-action@v1
-      with:
-        token: ${{ secrets.CODECOV_TOKEN }}
-        files: ./coverage/integration/lcov.info
-        flags: integration
->>>>>>> bb5ea6c9
+        path: ./*.vsix