--- conflicted
+++ resolved
@@ -25,142 +25,6 @@
     packageDependencyUpdater.updatePackageDependencies();
 });
 
-<<<<<<< HEAD
-// Install Tasks
-function install(platformInfo, packageJSON) {
-    const packageManager = new PackageManager(platformInfo, packageJSON);
-    let eventStream = new EventStream();
-    const logger = new Logger(message => process.stdout.write(message));
-    let stdoutObserver = new CsharpLoggerObserver(logger);
-    eventStream.subscribe(stdoutObserver.post); 
-    const debuggerUtil = new debugUtil.CoreClrDebugUtil(path.resolve('.')); 
-
-    return packageManager.DownloadPackages(eventStream, undefined, undefined) 
-        .then(() => {
-            return packageManager.InstallPackages(eventStream); 
-        })
-        .then(() => {
-            return util.touchInstallFile(util.InstallFileType.Lock);
-        })
-        .then(() => {
-            return debugUtil.CoreClrDebugUtil.writeEmptyFile(debuggerUtil.installCompleteFilePath());
-        });
-}
-
-gulp.task('install', ['clean'], () => {
-    util.setExtensionPath(__dirname);
-
-    return PlatformInformation.GetCurrent()
-        .then(platformInfo => {
-            return install(platformInfo, getPackageJSON());
-        });
-});
-
-/// Packaging (VSIX) Tasks
-function doPackageSync(packageName, outputFolder) {
-
-    let vsceArgs = [];
-    vsceArgs.push(path.join(__dirname, 'node_modules', 'vsce', 'out', 'vsce'));
-    vsceArgs.push('package'); // package command
-
-    if (packageName !== undefined) {
-        vsceArgs.push('-o');
-        if (outputFolder) {
-            //if we have specified an output folder then put the files in that output folder
-            vsceArgs.push(path.join(outputFolder, packageName));
-        }
-        else {
-            vsceArgs.push(packageName);
-        }
-    }
-
-    let proc = child_process.spawnSync('node', vsceArgs);
-    if (proc.error) {
-        console.error(proc.error.toString());
-    }
-}
-
-function doOfflinePackage(platformInfo, packageName, packageJSON, outputFolder) {
-    if (process.platform === 'win32') {
-        throw new Error('Do not build offline packages on windows. Runtime executables will not be marked executable in *nix packages.');
-    }
-
-    cleanSync(false);
-    return install(platformInfo, packageJSON)
-        .then(() => {
-            doPackageSync(packageName + '-' + platformInfo.platform + '-' + platformInfo.architecture + '.vsix', outputFolder);
-        });
-}
-
-function getPackageJSON() {
-    return JSON.parse(fs.readFileSync('package.json').toString()); 
-}
-
-gulp.task('package:clean', () => {
-    del.sync('*.vsix');
-});
-
-gulp.task('package:online', ['clean'], () => {
-    doPackageSync(undefined, undefined);
-});
-
-gulp.task('package:offline', () => {
-    util.setExtensionPath(__dirname);
-
-    let argv = require('minimist')(process.argv.slice(2), { boolean: ['retainVsix'] });
-    if (argv['retainVsix']) {
-        //if user doesnot want to clean up the existing vsix packages
-        cleanSync(false);
-    }
-    else {
-        cleanSync(true);
-    }
-    
-    let outputFolder;
-    if (argv['o']) {
-        outputFolder = argv['o'];
-    }
-
-    const packageJSON = getPackageJSON(); 
-    const name = packageJSON.name; 
-    const version = packageJSON.version; 
-    const packageName = name + '.' + version; 
-    
-    const packages = []; 
-    packages.push(new PlatformInformation('win32', 'x86_64'));
-    packages.push(new PlatformInformation('darwin', 'x86_64'));
-    packages.push(new PlatformInformation('linux', 'x86_64'));
-
-    let promise = Promise.resolve();
-
-    packages.forEach(platformInfo => {
-        promise = promise
-            .then(() => {
-                return doOfflinePackage(platformInfo, packageName, packageJSON, outputFolder);
-            });
-    });
-
-    return promise;
-});
-
-/// Misc Tasks
-const allTypeScript = [
-    'src/**/*.ts',
-    '!**/*.d.ts',
-    '!**/typings**'
-];
-
-const lintReporter = (output, file, options) => {
-    //emits: src/helloWorld.c:5:3: warning: implicit declaration of function ‘prinft’
-    let relativeBase = file.base.substring(file.cwd.length + 1).replace('\\', '/');
-    output.forEach(e => {
-        let message = relativeBase + e.name + ':' + (e.startPosition.line + 1) + ':' + (e.startPosition.character + 1) + ': ' + e.failure;
-        console.log('[tslint] ' + message);
-    });
-};
-
-=======
->>>>>>> ed603791
 gulp.task('tslint', () => {
     gulp.src([
         'src/**/*.ts',
